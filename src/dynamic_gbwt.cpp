/*
  Copyright (c) 2017, 2018, 2019, 2020, 2021 Jouni Siren
  Copyright (c) 2017 Genome Research Ltd.

  Author: Jouni Siren <jouni.siren@iki.fi>

  Permission is hereby granted, free of charge, to any person obtaining a copy
  of this software and associated documentation files (the "Software"), to deal
  in the Software without restriction, including without limitation the rights
  to use, copy, modify, merge, publish, distribute, sublicense, and/or sell
  copies of the Software, and to permit persons to whom the Software is
  furnished to do so, subject to the following conditions:

  The above copyright notice and this permission notice shall be included in all
  copies or substantial portions of the Software.

  THE SOFTWARE IS PROVIDED "AS IS", WITHOUT WARRANTY OF ANY KIND, EXPRESS OR
  IMPLIED, INCLUDING BUT NOT LIMITED TO THE WARRANTIES OF MERCHANTABILITY,
  FITNESS FOR A PARTICULAR PURPOSE AND NONINFRINGEMENT. IN NO EVENT SHALL THE
  AUTHORS OR COPYRIGHT HOLDERS BE LIABLE FOR ANY CLAIM, DAMAGES OR OTHER
  LIABILITY, WHETHER IN AN ACTION OF CONTRACT, TORT OR OTHERWISE, ARISING FROM,
  OUT OF OR IN CONNECTION WITH THE SOFTWARE OR THE USE OR OTHER DEALINGS IN THE
  SOFTWARE.
*/

#include <gbwt/BS_thread_pool_light.h>

#include <gbwt/bwtmerge.h>
#include <gbwt/dynamic_gbwt.h>

#include <memory>
#include <shared_mutex>
#include <unordered_map>

namespace gbwt {

//------------------------------------------------------------------------------

// Numerical class constants.

constexpr size_type DynamicGBWT::INSERT_BATCH_SIZE;
constexpr size_type DynamicGBWT::MIN_SEQUENCES_PER_BATCH;
constexpr size_type DynamicGBWT::REMOVE_CHUNK_SIZE;
constexpr size_type DynamicGBWT::MERGE_BATCH_SIZE;
constexpr size_type DynamicGBWT::SAMPLE_INTERVAL;

//------------------------------------------------------------------------------

// Other class variables.

const std::string DynamicGBWT::EXTENSION = ".gbwt";

//------------------------------------------------------------------------------

DynamicGBWT::DynamicGBWT() { this->addSource(); }

DynamicGBWT::DynamicGBWT(const DynamicGBWT &source) { this->copy(source); }

DynamicGBWT::DynamicGBWT(const GBWT &source) { this->copy(source); }

DynamicGBWT::DynamicGBWT(DynamicGBWT &&source) { *this = std::move(source); }

DynamicGBWT::~DynamicGBWT() {}

void DynamicGBWT::swap(DynamicGBWT &another) {
  if (this != &another) {
    this->header.swap(another.header);
    this->tags.swap(another.tags);
    this->bwt.swap(another.bwt);
    this->metadata.swap(another.metadata);
  }
}

DynamicGBWT &DynamicGBWT::operator=(const DynamicGBWT &source) {
  if (this != &source) {
    this->copy(source);
  }
  return *this;
}

DynamicGBWT &DynamicGBWT::operator=(const GBWT &source) {
  this->copy(source);
  return *this;
}

DynamicGBWT &DynamicGBWT::operator=(DynamicGBWT &&source) {
  if (this != &source) {
    this->header = std::move(source.header);
    this->tags = std::move(source.tags);
    this->bwt = std::move(source.bwt);
    this->metadata = std::move(source.metadata);
  }
  return *this;
}

void DynamicGBWT::resample(size_type sample_interval) {
  // Delete old samples to save memory.
  for (DynamicRecord &record : this->bwt) {
    record.ids = std::vector<sample_type>();
  }
  std::vector<std::pair<node_type, sample_type>> samples =
      gbwt::resample(*this, sample_interval);
  for (auto sample : samples) {
    this->bwt[sample.first].ids.push_back(sample.second);
  }
}

size_type DynamicGBWT::serialize(std::ostream &out,
                                 sdsl::structure_tree_node *v,
                                 std::string name) const {
  sdsl::structure_tree_node *child =
      sdsl::structure_tree::add_child(v, name, sdsl::util::class_name(*this));
  size_type written_bytes = 0;

  written_bytes += this->header.serialize(out, child, "header");
  written_bytes += this->tags.serialize(out, child, "tags");

  {
    RecordArray array(this->bwt);
    written_bytes += array.serialize(out, child, "bwt");
  }

  {
    DASamples compressed_samples(this->bwt);
    written_bytes += compressed_samples.serialize(out, child, "da_samples");
  }

  if (this->hasMetadata()) {
    written_bytes += this->metadata.serialize(out, child, "metadata");
  }

  sdsl::structure_tree::add_size(child, written_bytes);
  return written_bytes;
}

void DynamicGBWT::load(std::istream &in) {
  // Read the header.
  GBWTHeader h = sdsl::simple_sds::load_value<GBWTHeader>(in);
  h.check();
  bool simple_sds = h.get(GBWTHeader::FLAG_SIMPLE_SDS);
  bool has_tags = h.version >= 5;       // FIXME Replace with symbolic constant.
  h.unset(GBWTHeader::FLAG_SIMPLE_SDS); // We only set this flag in the
                                        // serialized header.
  h.setVersion();                       // Update to the current version.
  this->header = h;

  // Read the tags and set the source to Version::SOURCE_VALUE.
  bool source_is_self = false; // We know how to read DASamples.
  if (has_tags) {
    if (simple_sds) {
      this->tags.simple_sds_load(in);
    } else {
      this->tags.load(in);
    }
    if (this->tags.get(Version::SOURCE_KEY) == Version::SOURCE_VALUE) {
      source_is_self = true;
    }
    this->addSource();
  } else {
    this->resetTags();
  }

  // Read and decompress the BWT.
  this->bwt.resize(this->effective());
  {
    RecordArray array;
    if (simple_sds) {
      array.simple_sds_load(in);
    } else {
      array.load(in);
    }
    if (array.size() != this->effective()) {
      throw sdsl::simple_sds::InvalidData(
          "DynamicGBWT: BWT record count / alphabet size mismatch");
    }
    array.forEach([&](size_type comp, const CompressedRecord &record) {
      DynamicRecord &current = this->bwt[comp];
      current.clear();
      current.outgoing = record.outgoing;
      if (current.outdegree() > 0) {
        for (CompressedRecordIterator iter(record); !(iter.end()); ++iter) {
          current.body.push_back(*iter);
          current.body_size += iter->second;
        }
      }
    });
  }

  // Read and decompress the samples.
  {
    DASamples samples;
    bool found_samples = false;
    if (simple_sds) {
      // The samples may be absent or from an unknown source.
      if (source_is_self) {
        found_samples = sdsl::simple_sds::load_option(samples, in);
      } else {
        sdsl::simple_sds::skip_option(in);
      }
    } else {
      samples.load(in);
      found_samples = true;
    }
    if (found_samples) {
      if (samples.records() != this->effective()) {
        throw sdsl::simple_sds::InvalidData(
            "DynamicGBWT: Sample record count / alphabet size mismatch");
      }
      SampleIterator sample_iter(samples);
      for (SampleRangeIterator range_iter(samples); !(range_iter.end());
           ++range_iter) {
        DynamicRecord &current = this->bwt[range_iter.record()];
        while (!(sample_iter.end()) &&
               sample_iter.offset() < range_iter.limit()) {
          current.ids.push_back(sample_type(
              sample_iter.offset() - range_iter.start(), *sample_iter));
          ++sample_iter;
        }
      }
    } else {
      this->resample(SAMPLE_INTERVAL);
    }
  }

  // Read the metadata.
  if (simple_sds) {
    bool loaded_metadata = sdsl::simple_sds::load_option(this->metadata, in);
    if (loaded_metadata != this->hasMetadata()) {
      throw sdsl::simple_sds::InvalidData(
          "DynamicGBWT: Invalid metadata flag in the header");
    }
  } else if (this->hasMetadata()) {
    this->metadata.load(in);
  }
  if (this->hasMetadata() && this->metadata.hasPathNames()) {
    size_type expected_paths =
        (this->bidirectional() ? this->sequences() / 2 : this->sequences());
    if (this->metadata.paths() != expected_paths) {
      throw sdsl::simple_sds::InvalidData(
          "DynamicGBWT: Path name / sequence count mismatch");
    }
  }

  // Rebuild the incoming edges.
  this->rebuildIncoming();
}

void DynamicGBWT::simple_sds_serialize(std::ostream &out) const {
  GBWTHeader h = this->header;
  h.set(GBWTHeader::FLAG_SIMPLE_SDS); // We only set this flag in the serialized
                                      // header.
  sdsl::simple_sds::serialize_value(h, out);

  this->tags.simple_sds_serialize(out);
  {
    RecordArray array(this->bwt);
    array.simple_sds_serialize(out);
  }
  {
    DASamples compressed_samples(this->bwt);
    sdsl::simple_sds::serialize_option(compressed_samples, out);
  }
  if (this->hasMetadata()) {
    sdsl::simple_sds::serialize_option(this->metadata, out);
  } else {
    sdsl::simple_sds::empty_option(out);
  }
}

void DynamicGBWT::simple_sds_load(std::istream &in) {
  // The same load() function can handle the SDSL and simple-sds formats.
  this->load(in);
}

size_t DynamicGBWT::simple_sds_size() const {
  size_t result = sdsl::simple_sds::value_size(this->header);
  result += this->tags.simple_sds_size();
  {
    RecordArray array(this->bwt);
    result += array.simple_sds_size();
  }
  {
    DASamples compressed_samples(this->bwt);
    result += sdsl::simple_sds::option_size(compressed_samples);
  }
  if (this->hasMetadata()) {
    result += sdsl::simple_sds::option_size(this->metadata);
  } else {
    result += sdsl::simple_sds::empty_option_size();
  }
  return result;
}

void DynamicGBWT::copy(const DynamicGBWT &source) {
  this->header = source.header;
  this->tags = source.tags;
  this->bwt = source.bwt;
  this->metadata = source.metadata;
}

void DynamicGBWT::copy(const GBWT &source) {
  this->header = source.header;
  this->tags = source.tags;

  // Decompress the BWT.
  this->bwt.resize(this->effective());
  source.bwt.forEach([&](size_type comp, const CompressedRecord &record) {
    DynamicRecord &current = this->bwt[comp];
    current.clear();
    current.outgoing = record.outgoing;
    if (current.outdegree() > 0) {
      for (CompressedRecordIterator iter(record); !(iter.end()); ++iter) {
        current.body.push_back(*iter);
        current.body_size += iter->second;
      }
    }
  });

  // Decompress the samples.
  SampleIterator sample_iter(source.da_samples);
  for (SampleRangeIterator range_iter(source.da_samples); !(range_iter.end());
       ++range_iter) {
    DynamicRecord &current = this->bwt[range_iter.record()];
    while (!(sample_iter.end()) && sample_iter.offset() < range_iter.limit()) {
      current.ids.push_back(
          sample_type(sample_iter.offset() - range_iter.start(), *sample_iter));
      ++sample_iter;
    }
  }

  // Rebuild the incoming edges.
  this->rebuildIncoming();

  this->metadata = source.metadata;
}

void DynamicGBWT::resetTags() {
  this->tags.clear();
  this->addSource();
}

void DynamicGBWT::addSource() {
  this->tags.set(Version::SOURCE_KEY, Version::SOURCE_VALUE);
}

//------------------------------------------------------------------------------

std::pair<size_type, size_type> DynamicGBWT::runs() const {
  std::pair<size_type, size_type> result(0, 0);
  for (const DynamicRecord &node : this->bwt) {
    std::pair<size_type, size_type> temp = node.runs();
    result.first += temp.first;
    result.second += temp.second;
  }
  return result;
}

size_type DynamicGBWT::samples() const {
  size_type total = 0;
  for (const DynamicRecord &node : this->bwt) {
    total += node.samples();
  }
  return total;
}

edge_type DynamicGBWT::inverseLF(node_type from, size_type i) const {
  if (!(this->bidirectional()) || from == ENDMARKER) {
    return invalid_edge();
  }

  // Find the predecessor node id.
  DynamicRecord curr = this->record(from);
  node_type predecessor = invalid_node();
  size_type curr_offset = 0;
  for (edge_type inedge : curr.incoming) {
    curr_offset += inedge.second;
    if (curr_offset > i) {
      predecessor = inedge.first;
      break;
    }
  }
  if (predecessor == invalid_node()) {
    return invalid_edge();
  }

  // Determine the offset.
  DynamicRecord pred_record = this->record(predecessor);
  size_type offset = pred_record.offsetTo(from, i);
  if (offset == invalid_offset()) {
    return invalid_edge();
  }

  return edge_type(predecessor, offset);
}

size_type DynamicGBWT::fullLF(node_type from, size_type i, node_type to) const {
  if (to == ENDMARKER) {
    return invalid_offset();
  } else if (!(this->contains(to))) {
    return 0;
  } else if (!(this->hasEdge(from, to))) {
    return this->record(to).countBefore(from);
  } else {
    return this->record(from).LF(i, to);
  }
}

//------------------------------------------------------------------------------

void DynamicGBWT::resize(size_type new_offset, size_type new_sigma) {
  /*
    Do not set the new offset, if we already have a smaller real offset or the
    new offset is not a real one.
  */
  if ((this->sigma() > 1 && new_offset > this->header.offset) ||
      new_sigma <= 1) {
    new_offset = this->header.offset;
  }
  if (this->sigma() > new_sigma) {
    new_sigma = this->sigma();
  }
  if (new_offset > 0 && new_offset >= new_sigma) {
    std::cerr << "DynamicGBWT::resize(): Cannot set offset " << new_offset
              << " with alphabet size " << new_sigma << std::endl;
    std::exit(EXIT_FAILURE);
  }

  this->forceResize(new_offset, new_sigma);
}

void DynamicGBWT::resize() {
  if (this->effective() == 0) {
    return;
  }

  // Determine the new effective alphabet.
  size_type new_offset = this->header.offset, new_sigma = this->sigma();
  if (this->empty()) {
    if (Verbosity::level >= Verbosity::FULL) {
      std::cerr << "DynamicGBWT::resize(): The index is empty" << std::endl;
    }
    new_offset = 0;
    new_sigma = 0;
  } else {
    size_type head_empty = 0;
    while (head_empty + 1 < this->effective() &&
           this->bwt[head_empty + 1].empty()) {
      head_empty++;
    }
    if (head_empty + 1 >= this->effective()) {
      if (Verbosity::level >= Verbosity::FULL) {
        std::cerr << "DynamicGBWT::resize(): All nodes apart from the "
                     "endmarker are empty"
                  << std::endl;
      }
      new_offset = 0;
      new_sigma = 1;
    } else {
      new_offset += head_empty;
      for (comp_type tail = this->effective() - 1; this->bwt[tail].empty();
           tail--) {
        new_sigma--;
      }
    }
  }

  this->forceResize(new_offset, new_sigma);
}

void DynamicGBWT::forceResize(size_type new_offset, size_type new_sigma) {
  if (new_offset == this->header.offset && new_sigma == this->sigma()) {
    return;
  }

  if (Verbosity::level >= Verbosity::FULL) {
    if (new_offset != this->header.offset) {
      std::cerr << "DynamicGBWT::resize(): Changing alphabet offset to "
                << new_offset << std::endl;
    }
    if (new_sigma != this->sigma()) {
      std::cerr << "DynamicGBWT::resize(): Changing alphabet size to "
                << new_sigma << std::endl;
    }
  }

  std::vector<DynamicRecord> new_bwt(new_sigma - new_offset);
  if (this->effective() > 0 && new_bwt.size() > 0) {
    new_bwt.front().swap(this->bwt.front());
  }
  comp_type first_comp =
      1 +
      (new_offset > this->header.offset ? new_offset - this->header.offset : 0);
  comp_type comp_tail =
      std::min(first_comp + new_bwt.size() - 1, this->effective());
  for (comp_type comp = first_comp; comp < comp_tail; comp++) {
    new_bwt[comp + this->header.offset - new_offset].swap(this->bwt[comp]);
  }
  this->bwt.swap(new_bwt);
  this->header.offset = new_offset;
  this->header.alphabet_size = new_sigma;
}

void DynamicGBWT::recode() {
  if (Verbosity::level >= Verbosity::FULL) {
    std::cerr << "DynamicGBWT::recode(): Sorting the outgoing edges"
              << std::endl;
  }

  for (comp_type comp = 0; comp < this->effective(); comp++) {
    this->bwt[comp].recode();
  }
}

void DynamicGBWT::rebuildIncoming() {
  // Clear the existing incoming edges.
  for (comp_type comp = 0; comp < this->effective(); comp++) {
    this->bwt[comp].incoming.clear();
  }

  // Rebuild them from record bodies and outgoing edges.
  for (comp_type comp = 0; comp < this->effective(); comp++) {
    DynamicRecord &current = this->bwt[comp];
    std::vector<size_type> counts(current.outdegree());
    for (run_type run : current.body) {
      counts[run.first] += run.second;
    }
    for (rank_type outrank = 0; outrank < current.outdegree(); outrank++) {
      if (current.successor(outrank) != ENDMARKER) {
        DynamicRecord &successor = this->record(current.successor(outrank));
        successor.addIncoming(edge_type(this->toNode(comp), counts[outrank]));
      }
    }
  }
}

void DynamicGBWT::rebuildOutgoing() {
  for (comp_type comp = 0; comp < this->effective(); comp++) {
    node_type curr = this->toNode(comp);
    DynamicRecord &current = this->record(curr);
    size_type offset = 0;
    for (rank_type inrank = 0; inrank < current.indegree(); inrank++) {
      DynamicRecord &predecessor = this->record(current.predecessor(inrank));
      rank_type outrank = predecessor.edgeTo(curr);
      if (outrank >= predecessor.outdegree()) {
        std::cerr << "DynamicGBWT::rebuildOutgoing(): Outgoing edge from "
                  << current.predecessor(inrank) << " to " << curr
                  << " not found" << std::endl;
        std::exit(EXIT_FAILURE);
      }
      predecessor.offset(outrank) = offset;
      offset += current.count(inrank);
    }
  }
}

//------------------------------------------------------------------------------

/*
  Support functions for index construction.
*/

void swapBody(DynamicRecord &record, RunMerger &merger) {
  merger.flush();
  merger.runs.swap(record.body);
  std::swap(merger.total_size, record.body_size);
}

/*
  Process ranges of sequences sharing the same 'curr' node.
  - Add the outgoing edge (curr, next) if necessary.
  - Add sample (offset, id) if iteration % sample_interval == 0 or next ==
  ENDMARKER.
  - Insert the 'next' node into position 'offset' in the body.
  - Set 'offset' to rank(next) within the record.
  - Update the predecessor count of 'curr' in the incoming edges of 'next'.

  Note: Iteration is the distance from the initial endmarker to the next
  position. We do not maintain incoming edges to the endmarker, because it can
  be expensive and because searching with the endmarker does not work in a
  multi-string BWT.
*/

void updateRecords(DynamicGBWT &gbwt, std::vector<Sequence> &seqs,
                   size_type iteration, size_type sample_interval,
                   std::unique_ptr<std::unordered_map<node_type, size_type>>
                       &endmarker_edges) {
  for (size_type i = 0; i < seqs.size();) {
    node_type curr = seqs[i].curr;
    DynamicRecord &current = gbwt.record(curr);
    RunMerger new_body(current.outdegree());
    std::vector<sample_type> new_samples;
    std::vector<run_type>::iterator iter = current.body.begin();
    std::vector<sample_type>::iterator sample_iter = current.ids.begin();
    size_type insert_count = 0;
    while (i < seqs.size() && seqs[i].curr == curr) {
      // Determine the edge to the next node or add it if it does not exist.
      rank_type outrank = 0;
      if (curr == ENDMARKER) {
        auto iter = endmarker_edges->find(seqs[i].next);
        if (iter != endmarker_edges->end()) {
          outrank = iter->second;
        } else {
          outrank = current.outdegree();
          current.outgoing.push_back(edge_type(seqs[i].next, 0));
          new_body.addEdge();
          (*endmarker_edges)[seqs[i].next] = outrank;
        }
      } else {
        outrank = current.edgeToLinear(seqs[i].next);
        if (outrank >= current.outdegree()) {
          current.outgoing.push_back(edge_type(seqs[i].next, 0));
          new_body.addEdge();
        }
      }
      // Add old runs until 'offset'.
      while (new_body.size() < seqs[i].offset) {
        if (iter->second <= seqs[i].offset - new_body.size()) {
          new_body.insert(*iter);
          ++iter;
        } else {
          run_type temp(iter->first, seqs[i].offset - new_body.size());
          new_body.insert(temp);
          iter->second -= temp.second;
        }
      }
      // Add old samples until 'offset'.
      while (sample_iter != current.ids.end() &&
             sample_iter->first + insert_count < seqs[i].offset) {
        new_samples.push_back(sample_type(sample_iter->first + insert_count,
                                          sample_iter->second));
        ++sample_iter;
      }
      if (iteration % sample_interval == 0 ||
          seqs[i].next == ENDMARKER) // Sample sequence id.
      {
        new_samples.push_back(sample_type(seqs[i].offset, seqs[i].id));
      }
      seqs[i].offset =
          new_body.counts[outrank]; // rank(next) within the record.
      new_body.insert(outrank);
      insert_count++;
      if (seqs[i].next !=
          ENDMARKER) // The endmarker does not have incoming edges.
      {
        gbwt.record(seqs[i].next).increment(curr);
      }
      i++;
    }
    while (iter != current.body.end()) // Add the rest of the old body.
    {
      new_body.insert(*iter);
      ++iter;
    }
    while (sample_iter != current.ids.end()) // Add the rest of the old samples.
    {
      new_samples.push_back(
          sample_type(sample_iter->first + insert_count, sample_iter->second));
      ++sample_iter;
    }
    swapBody(current, new_body);
    current.ids.swap(new_samples);
  }
  gbwt.header.size += seqs.size();
}

// type of source should be modified(decided)
void
updateRecordsParallel(DynamicGBWT& gbwt, const text_type &source, 
  std::vector<std::vector<std::pair<size_type, node_type>>> &sorted_mat, 
  const node_type &curr_node, size_type sample_interval,
  std::unique_ptr<std::unordered_map<node_type, size_type>>& endmarker_edges)
{
  DynamicRecord& current = gbwt.record(curr_node);
  RunMerger new_body(current.outdegree());
  std::vector<sample_type> new_samples;
  std::vector<run_type>::iterator iter = current.body.begin();
  std::vector<sample_type>::iterator sample_iter = current.ids.begin();
  size_type insert_count = 0;
  // Add old runs until the lastest run.
  while(new_body.size() < current.outdegree()-1)
  {
    new_body.insert(*iter);
    ++iter;
  }
  // Add old samples until the end.
  while(sample_iter != current.ids.end())
  {
    new_samples.push_back(sample_type(sample_iter->first, sample_iter->second));
    ++sample_iter;
  }
  for(size_type i = 0; i < sorted_mat[curr_node].size(); ++i)
  {
    // Determine the edge to the next node or add it if it does not exist.
    rank_type outrank = 0;
    node_type next_node = sorted_mat[curr_node][i].second;
    if(curr == ENDMARKER)
    {
      auto iter = endmarker_edges->find(next_node);
      if(iter != endmarker_edges->end()) { outrank = iter->second; }
      else
      {
        outrank = current.outdegree();
        // find incoming of next node to determine offset
        size_type outgoing_offset = current.outgoing_offset_map[next_node];
        current.outgoing.push_back(edge_type(next_node, outgoing_offset));
        new_body.addEdge();
        (*endmarker_edges)[next_node] = outrank;
      }
    }
    else
    {
      outrank = current.edgeToLinear(next_node);
      if(outrank >= current.outdegree())
      {
        size_type outgoing_offset = current.outgoing_offset_map[next_node];
        current.outgoing.push_back(edge_type(next_node, outgoing_offset));
        new_body.addEdge();
      }
    }
    if(next_node == ENDMARKER)  // Sample sequence id.
    {
      int size = new_samples.size();
      new_samples.push_back(sample_type(size, seqs[i].id));
    }
    new_body.insert(outrank);
    insert_count++;
  }
  swapBody(current, new_body);
  current.ids.swap(new_samples);
}

/*
  Compute the source offset for each sequence at the next position, assuming
  that the records have been sorted by the node at the current position.
*/

void nextPosition(std::vector<Sequence> &seqs, const text_type &) {
  for (Sequence &seq : seqs) {
    seq.pos++;
  }
}

void nextPosition(std::vector<Sequence> &seqs, const vector_type &) {
  for (Sequence &seq : seqs) {
    seq.pos++;
  }
}

void nextPosition(std::vector<Sequence> &seqs, const GBWT &source) {
  for (size_type i = 0; i < seqs.size();) {
    node_type curr = seqs[i].curr;
    const CompressedRecord current = source.record(curr);
    CompressedRecordFullIterator iter(current);
    while (i < seqs.size() && seqs[i].curr == curr) {
      seqs[i].pos = iter.rankAt(seqs[i].pos);
      i++;
    }
  }
}

void nextPosition(std::vector<Sequence> &seqs, const DynamicGBWT &source) {
  for (size_type i = 0; i < seqs.size();) {
    node_type curr = seqs[i].curr;
    const DynamicRecord &current = source.record(curr);
    std::vector<run_type>::const_iterator iter = current.body.begin();
    std::vector<edge_type> result(current.outgoing);
    size_type record_offset = iter->second;
    result[iter->first].second += iter->second;
    while (i < seqs.size() && seqs[i].curr == curr) {
      while (record_offset <= seqs[i].pos) {
        ++iter;
        record_offset += iter->second;
        result[iter->first].second += iter->second;
      }
      seqs[i].pos = result[iter->first].second - (record_offset - seqs[i].pos);
      i++;
    }
  }
}

/*
  Sort the sequences for the next iteration and remove the ones that have
  reached the endmarker. Note that sorting by (next, curr, offset) now is
  equivalent to sorting by (curr, offset) in the next interation.
*/

void sortSequences(std::vector<Sequence> &seqs) {
  sequentialSort(seqs.begin(), seqs.end());
  size_type head = 0;
  while (head < seqs.size() && seqs[head].next == ENDMARKER) {
    head++;
  }
  if (head > 0) {
    for (size_type j = 0; head + j < seqs.size(); j++) {
      seqs[j] = seqs[head + j];
    }
    seqs.resize(seqs.size() - head);
  }
}

/*
  Rebuild the edge offsets in the outgoing edges to each 'next' node. The
  offsets will be valid after the insertions in the next iteration.

  Then add the rebuilt edge offsets to sequence offsets, which have been
  rank(next) within the current record until now.
*/

void rebuildOffsets(DynamicGBWT &gbwt, std::vector<Sequence> &seqs,
                    std::unique_ptr<std::unordered_map<node_type, size_type>>
                        &endmarker_edges) {
  node_type next = gbwt.sigma();
  for (const Sequence &seq : seqs) {
    if (seq.next == next) {
      continue;
    }
    next = seq.next;
    size_type offset = 0;
    for (edge_type inedge : gbwt.record(next).incoming) {
      DynamicRecord &predecessor = gbwt.record(inedge.first);
      rank_type outrank =
          (inedge.first == ENDMARKER ? (*endmarker_edges)[next]
                                     : predecessor.edgeToLinear(next));
      predecessor.offset(outrank) = offset;
      offset += inedge.second;
    }
  }

  for (Sequence &seq : seqs) {
    const DynamicRecord &current = gbwt.record(seq.curr);
    rank_type outrank =
        (seq.curr == ENDMARKER ? (*endmarker_edges)[seq.next]
                               : current.edgeToLinear(seq.next));
    seq.offset += current.offset(outrank);
  }
}

/*
  Move each sequence to the next position, assuming that the source offset has
  been computed earlier and that the sequences have been sorted by the node at
  the next position.
*/

void advancePosition(std::vector<Sequence> &seqs, const text_type &text) {
  for (Sequence &seq : seqs) {
    seq.curr = seq.next;
    seq.next = text[seq.pos];
  }
}

void advancePosition(std::vector<Sequence> &seqs, const vector_type &text) {
  for (Sequence &seq : seqs) {
    seq.curr = seq.next;
    seq.next = text[seq.pos];
  }
}

void advancePosition(std::vector<Sequence> &seqs, const GBWT &source) {
  // FIXME We could optimize further by storing the next position.
  for (size_type i = 0; i < seqs.size();) {
    node_type curr = seqs[i].next;
    const CompressedRecord current = source.record(curr);
    CompressedRecordIterator iter(current);
    while (i < seqs.size() && seqs[i].next == curr) {
      seqs[i].curr = seqs[i].next;
      while (iter.offset() <= seqs[i].pos) {
        ++iter;
      }
      seqs[i].next = current.successor(iter->first);
      i++;
    }
  }
}

void advancePosition(std::vector<Sequence> &seqs, const DynamicGBWT &source) {
  // FIXME We could optimize further by storing the next position.
  for (size_type i = 0; i < seqs.size();) {
    node_type curr = seqs[i].next;
    const DynamicRecord &current = source.record(curr);
    std::vector<run_type>::const_iterator iter = current.body.begin();
    size_type offset = iter->second;
    while (i < seqs.size() && seqs[i].next == curr) {
      seqs[i].curr = seqs[i].next;
      while (offset <= seqs[i].pos) {
        ++iter;
        offset += iter->second;
      }
      seqs[i].next = current.successor(iter->first);
      i++;
    }
  }
}

void print_seq(const std::vector<Sequence> &seqs) {
  for (auto &item : seqs) {
    std::cerr << "id: " << item.id;
    std::cerr << " curr: " << item.curr;
    std::cerr << " next: " << item.next;
    std::cerr << " offset: " << item.offset;
    std::cerr << " pos: " << item.pos;
    std::cerr << "\n";
  }
  std::cerr << "\n";
}

void print_record(const std::vector<DynamicRecord> &bwt) {
  for (auto &item : bwt) {
    std::cerr << item << "\n";
  }
}

/*
  Insert the sequences from the source to the GBWT. Maintains an invariant
  that the sequences are sorted by (curr, offset).

  Update the bidirectional flag in the header before calling this.
*/

/*
  Insert the sequences from the source to the GBWT. Maintains an invariant that
  the sequences are sorted by (curr, offset).

  Update the bidirectional flag in the header before calling this.
*/

<<<<<<< HEAD
template<>
size_type
insert(DynamicGBWT& gbwt, std::vector<Sequence>& seqs, const text_type& source, size_type sample_interval)
{
  // Sanity check sample interval only here.
  if(sample_interval == 0) { sample_interval = std::numeric_limits<size_type>::max(); }

  // The outgoing edges are not expected to be sorted during construction. As the endmarker
  // may have millions of outgoing edges, we need a faster way of mapping destination nodes
  // to edges.
  std::unique_ptr<std::unordered_map<node_type, size_type>> endmarker_edges(new std::unordered_map<node_type, size_type>);
  if(gbwt.sigma() > 0)
  {
    const DynamicRecord& endmarker = gbwt.record(ENDMARKER);
    for(rank_type outrank = 0; outrank < endmarker.outdegree(); outrank++)
    {
      (*endmarker_edges)[endmarker.successor(outrank)] = outrank;
    }
  }

  // sort sequences

  std::vector<std::vector<std::pair<size_type, node_type>> sorted;
  std::vector<std::pair<size_type, size_type>> seq_idx; // index in text for every sequence
  std::vector<std::pair<size_type, node_type> text; // current node for every sequence
  for (Sequence &s:seqs) {
    seq_idx.push_back(std::make_pair(s.pos, s.id));
    text.push_back(std::make_pair(s.pos, s.curr));
  }

  std::vector<size_type> prev_sorted;

  // for node 0(endmarker)
  // advance position and update current node
  for (int i=0;i<seq_idx.size();++i) {
    prev_sorted.push_back(std::make_pair(s.id, s.next));
    sorted.push_back(prev_sorted);
    ++seq_idx[i].first;
    ++text[i].first;
    text[i].second = source[text[i].first];
  }

  // record sorted result
  while (1) {
    std::vector<size_type> curr_sorted;
    std::sort(text.begin(), text.end(), 
      [](const std::pair<size_type, node_type>& a, const std::pair<size_type, node_type> &b) -> bool
      {
        return a.second<b.second;
      });
    node_type curr = text[0].second;
    for (int i=0;i<text.size();++i) {
      if (text[i].second==curr) {
        for (int j=0;j<seq_idx.size();++j) {
          if (seq_idx[j].first==text[i].first) {
            ++seq_idx[j].first; // advance position
            curr_sorted.push_back(seq_idx[j].second);
            break;
          } 
          ++text[i].first; // advance position
          text[i].second = source[text[i].first]; // update current node
          if (text[i].second==ENDMARKER) { // remove the sequence has reach the end
            std::vector<std::pair<size_type, node_type>>::iterator it = text.begin();
            std::advance(it, i);
            text.erase(it);
            --i;
          }
        } 
      } else {
        break;
      }
    } sorted.push_back(curr_sorted);
    prev_sorted = curr_sorted;
  }

  // parallel update nodes
  size_type node_num = gbwt.nodeSize();
  for (node_type i=0;i<node_num;++i) {
    // add to thread pool later
    updateRecordsParallel(gbwt, source, sorted, i, sample_interval, endmarker_edges);
  }
}

template<class Source>
size_type
insert(DynamicGBWT& gbwt, std::vector<Sequence>& seqs, const Source& source, size_type sample_interval)
{
=======
template <class Source>
size_type insert(DynamicGBWT &gbwt, std::vector<Sequence> &seqs,
                 const Source &source, size_type sample_interval) {
>>>>>>> 16b93e69
  // Sanity check sample interval only here.
  if (sample_interval == 0) {
    sample_interval = std::numeric_limits<size_type>::max();
  }

  // The outgoing edges are not expected to be sorted during construction. As
  // the endmarker may have millions of outgoing edges, we need a faster way of
  // mapping destination nodes to edges.
  std::unique_ptr<std::unordered_map<node_type, size_type>> endmarker_edges(
      new std::unordered_map<node_type, size_type>);
  if (gbwt.sigma() > 0) {
    const DynamicRecord &endmarker = gbwt.record(ENDMARKER);
    for (rank_type outrank = 0; outrank < endmarker.outdegree(); outrank++) {
      (*endmarker_edges)[endmarker.successor(outrank)] = outrank;
    }
  }

  for (size_type iterations = 1;; iterations++) {
    // std::cout << "before updating:\n";
    // print_seq(seqs);
    // print_record(gbwt.bwt);
    // std::cout << "\n";
    updateRecords(gbwt, seqs, iterations, sample_interval,
                  endmarker_edges); // Insert the next nodes into the GBWT.
    // std::cout << "after updating:\n";
    // print_seq(seqs);
    // print_record(gbwt.bwt);
    // std::cout << "\n";

    nextPosition(seqs,
                 source); // Determine the next position for each sequence.
    sortSequences(seqs); // Sort for the next iteration and remove the ones that
                         // have finished.
    if (seqs.empty()) {
      // std::cerr << "\n-------- final condition  ---------";
      // print_seq(seqs);
      // print_record(gbwt.bwt);
      // std::cerr << "-----------------------------------\n";
      return iterations;
    }
    rebuildOffsets(
        gbwt, seqs,
        endmarker_edges); // Rebuild offsets in outgoing edges and sequences.
    // std::cout << "after rebuildOffsets:\n";
    // print_seq(seqs);
    // print_record(gbwt.bwt);
    // std::cerr << "-----------------------------------\n";
    advancePosition(seqs, source); // Move the sequences to the next position.
  }
}

/* ---- parrallel implementation of update records ----
 * This function will be submitted to a thread pool
 * each thread iterates through a path and update incoming of each node visited.
 * It will also build outgoing_offset_map for each record.
 */
void update_incoming_edge(DynamicGBWT &gbwt, const text_type &paths,
                          const size_type start_position,
                          std::shared_mutex &gbwt_mutex) {
  size_type position = start_position == 0 ? 0 : start_position - 1;
  node_type current_node_id = paths[position];
  node_type next_node_id = paths[position + 1];
  do {
    // get the current and next DynamicRecord
    gbwt_mutex.lock_shared();
    DynamicRecord &current_record = gbwt.record(current_node_id);
    DynamicRecord &next_record = gbwt.record(next_node_id);
    gbwt_mutex.unlock_shared();

    // update incoming edges except for ENDMARKER
    if (next_node_id != ENDMARKER) {
      std::unique_lock<std::shared_mutex> write_lock(next_record.record_mutex);
      next_record.increment(current_node_id);
    }

    // advance a position in the path
    current_node_id = next_node_id;
    ++position;
    next_node_id = paths[position + 1];
  } while (current_node_id != ENDMARKER);

  // increase total length of gbwt
  std::unique_lock<std::shared_mutex> write_lock(gbwt_mutex);
  gbwt.header.size += position - start_position + 1;

  return;
} // namespace gbwt

// Iterate through incoming edges and build outgoing offset map
void build_offset_map(DynamicGBWT &gbwt, const size_type node_id) {
  DynamicRecord &record = gbwt.record(node_id);
  short_type outgoing_offset = 0;
  for (size_type i = 0; i < record.incoming.size(); ++i) {
    DynamicRecord &target_record = gbwt.record(record.incoming[i].first);
    {
      // insert the target node's offset to outgoing_offset_map
      std::unique_lock<std::shared_mutex> write_lock(
          target_record.record_mutex);
      target_record.outgoing_offset_map.insert({node_id, outgoing_offset});
    }
    outgoing_offset += record.incoming[i].second;
  }
  return;
}

template <>
size_type insert(DynamicGBWT &gbwt, std::vector<Sequence> &seqs,
                 const text_type &source, size_type sample_interval) {
  // Sanity check sample interval only here.
  if (sample_interval == 0) {
    sample_interval = std::numeric_limits<size_type>::max();
  }

  // The outgoing edges are not expected to be sorted during construction. As
  // the endmarker may have millions of outgoing edges, we need a faster way of
  // mapping destination nodes to edges.
  std::unique_ptr<std::unordered_map<node_type, size_type>> endmarker_edges(
      new std::unordered_map<node_type, size_type>);
  if (gbwt.sigma() > 0) {
    const DynamicRecord &endmarker = gbwt.record(ENDMARKER);
    for (rank_type outrank = 0; outrank < endmarker.outdegree(); outrank++) {
      (*endmarker_edges)[endmarker.successor(outrank)] = outrank;
    }
  }

  // ---- Radix Sort  ---- //

  // ---- Update incoming edge ---- //
  const int thread_num = std::min((unsigned int)gbwt.sigma(),
                                  std::thread::hardware_concurrency() - 1);
  BS::thread_pool_light pool(thread_num);

  // add the incoming for the first path's first node since sdsl does not put
  // the endmarker at the begining.
  gbwt.record(source[seqs[0].pos]).increment(ENDMARKER);
  // gbwt.record(ENDMARKER).body.emplace_back(run_type{0, 1});

  std::shared_mutex gbwt_mutex;
  for (auto &sequence : seqs) {
    size_type start_position = sequence.pos;
    pool.push_task(&gbwt::update_incoming_edge, std::ref(gbwt),
                   std::cref(source), start_position, std::ref(gbwt_mutex));
  }
  pool.wait_for_tasks();

  // ---- Build outgoing_offset_map ---- //
  for (short_type node_id = 1; node_id < gbwt.sigma(); ++node_id) {
    pool.push_task(&gbwt::build_offset_map, std::ref(gbwt), node_id);
  }
  pool.wait_for_tasks();

  // debug section of outgoing_offset_map
  for (short_type node_id = 1; node_id < gbwt.sigma(); ++node_id) {
    DynamicRecord &record = gbwt.record(node_id);
    std::cout << "node_id: " << node_id << "\n";
    for (auto &item : record.outgoing_offset_map) {
      std::cout << "(" << item.first << ", " << item.second << ")\n";
    }
  }

  // ---- Given the radix sort table, update Records ---- //

  std::cerr << "\n-----  Record Before Recode  -----\n";
  print_record(gbwt.bwt);
  std::cerr << "------------------------------------\n";

  return 1;
}

//------------------------------------------------------------------------------

/*
  Insert a batch of sequences with ids (in the current insertion) starting from
  'start_id'. The template parameter should be an integer vector. Because
  resizing text_type always causes a reallocation, 'text_length' is used to pass
  the actual length of the text. This function assumes that text.size() >=
  text_length.

  insertBatch() leaves the index in a state where the outgoing edges are not
  necessarily sorted. Subsequent insertBatch() calls are possible, but the index
  cannot be used without calling recode().

  Flag has_both_orientations tells whether the text contains both orientations
  of each sequence.
*/

template <class IntegerVector>
void insertBatch(DynamicGBWT &index, const IntegerVector &text,
                 size_type text_length, size_type start_id,
                 bool has_both_orientations, size_type sample_interval) {
  double start = readTimer();

  if (text_length == 0) {
    return;
  }
  if (text[text_length - 1] != ENDMARKER) {
    std::cerr << "insertBatch(): The text must end with an endmarker"
              << std::endl;
    std::exit(EXIT_FAILURE);
  }
  if (!has_both_orientations) {
    index.header.unset(GBWTHeader::FLAG_BIDIRECTIONAL);
  }

  /*
    Find the start of each sequence and initialize the sequence objects at the
    endmarker node. Increase alphabet size and decrease offset if necessary.
  */
  bool seq_start = true;
  node_type min_node = (index.empty() ? std::numeric_limits<node_type>::max()
                                      : index.header.offset + 1);
  node_type max_node = (index.empty() ? 0 : index.sigma() - 1);
  std::vector<Sequence> seqs;
  for (size_type i = 0; i < text_length; i++) {
    if (seq_start) {
      seqs.push_back(Sequence(text, i, index.sequences()));
      seq_start = false;
      index.header.sequences++;
    }
    if (text[i] == ENDMARKER) {
      seq_start = true;
    } else {
      min_node = std::min(static_cast<node_type>(text[i]), min_node);
    }
    max_node = std::max(static_cast<node_type>(text[i]), max_node);
  }
  if (Verbosity::level >= Verbosity::EXTENDED) {
    std::cerr << "insertBatch(): Inserting sequences " << start_id << " to "
              << (start_id + seqs.size() - 1) << std::endl;
  }
  if (max_node == 0) {
    min_node = 1;
  } // No real nodes, setting offset to 0.
  index.resize(min_node - 1, max_node + 1);

  // Insert the sequences.
  size_type iterations = gbwt::insert(index, seqs, text, sample_interval);
  if (Verbosity::level >= Verbosity::EXTENDED) {
    double seconds = readTimer() - start;
    std::cerr << "insertBatch(): " << iterations << " iterations in " << seconds
              << " seconds" << std::endl;
  }
}

//------------------------------------------------------------------------------

void DynamicGBWT::insert(const text_type &text, bool has_both_orientations,
                         size_type sample_interval) {
  if (text.empty()) {
    if (Verbosity::level >= Verbosity::FULL) {
      std::cerr << "DynamicGBWT::insert(): The input text is empty"
                << std::endl;
    }
    return;
  }
  gbwt::insertBatch(*this, text, text.size(), 0, has_both_orientations,
                    sample_interval);
  this->recode();
}

void DynamicGBWT::insert(const text_type &text, size_type text_length,
                         bool has_both_orientations,
                         size_type sample_interval) {
  if (text_length == 0) {
    if (Verbosity::level >= Verbosity::FULL) {
      std::cerr << "DynamicGBWT::insert(): The input text is empty"
                << std::endl;
    }
    return;
  }
  if (text_length > text.size()) {
    std::cerr << "DynamicGBWT::insert(): Specified text length is larger than "
                 "container size"
              << std::endl;
    std::exit(EXIT_FAILURE);
  }
  gbwt::insertBatch(*this, text, text_length, 0, has_both_orientations,
                    sample_interval);
  this->recode();
}

void DynamicGBWT::insert(const vector_type &text, bool has_both_orientations,
                         size_type sample_interval) {
  if (text.empty()) {
    if (Verbosity::level >= Verbosity::FULL) {
      std::cerr << "DynamicGBWT::insert(): The input text is empty"
                << std::endl;
    }
    return;
  }
  gbwt::insertBatch(*this, text, text.size(), 0, has_both_orientations,
                    sample_interval);
  this->recode();
}

void DynamicGBWT::insert(text_buffer_type &text, size_type batch_size,
                         bool both_orientations, size_type sample_interval) {
  double start = readTimer();

  if (text.size() == 0) {
    if (Verbosity::level >= Verbosity::FULL) {
      std::cerr << "DynamicGBWT::insert(): The input text is empty"
                << std::endl;
    }
    return;
  }
  if (batch_size == 0) {
    batch_size = text.size();
  }
  size_type old_sequences = this->sequences();

  // Create a builder using this index.
  GBWTBuilder builder(text.width(), batch_size, sample_interval);
  builder.swapIndex(*this);

  // Insert all sequences.
  vector_type sequence;
  for (size_type node : text) {
    if (node == ENDMARKER) {
      builder.insert(sequence, both_orientations);
      sequence.clear();
    } else {
      sequence.push_back(node);
    }
  }
  if (!(sequence.empty())) {
    builder.insert(sequence, both_orientations);
    sequence.clear();
  }

  // Finish the construction and get the index contents back.
  builder.finish();
  builder.swapIndex(*this);

  if (Verbosity::level >= Verbosity::BASIC) {
    double seconds = readTimer() - start;
    std::cerr << "DynamicGBWT::insert(): Inserted "
              << (this->sequences() - old_sequences)
              << " sequences of total length " << text.size() << " in "
              << seconds << " seconds" << std::endl;
  }
}

//------------------------------------------------------------------------------

void removePositions(DynamicRecord &record, node_type node,
                     const std::vector<edge_type> &ra, size_type &rank_offset) {
  if (ra[rank_offset].first != node) {
    return;
  }

  size_type body_offset = 0, body_tail = 0;
  size_type bwt_offset = (record.body.empty() ? 0 : record.body.front().second);
  size_type sample_offset = 0, sample_tail = 0;
  size_type removed = 0;

  // Process the removed positions in this record.
  while (rank_offset < ra.size() && ra[rank_offset].first == node) {
    // Copy runs that are before the next removed position. Then adjust the run
    // covering the removed position and skip it if it becomes empty.
    // We can safely assume that the run covering the position exists.
    while (bwt_offset <= ra[rank_offset].second) {
      record.body[body_tail] = record.body[body_offset];
      body_tail++;
      body_offset++;
      bwt_offset += record.body[body_offset].second;
    }
    record.body[body_offset].second--;
    if (record.body[body_offset].second == 0) {
      body_offset++;
      if (body_offset < record.body.size()) {
        bwt_offset += record.body[body_offset].second;
      }
    }
    record.body_size--;

    // Update the samples that are before the next removed position.
    // Then delete the sample that may cover the position.
    while (sample_offset < record.ids.size() &&
           record.ids[sample_offset].first < ra[rank_offset].second) {
      record.ids[sample_tail].first = record.ids[sample_offset].first - removed;
      record.ids[sample_tail].second = record.ids[sample_offset].second;
      sample_tail++;
      sample_offset++;
    }
    if (sample_offset < record.ids.size() &&
        record.ids[sample_offset].first == ra[rank_offset].second) {
      sample_offset++;
    }

    rank_offset++;
    removed++;
  }

  // Process the tail of the record and resize the arrays.
  while (body_offset < record.body.size()) {
    record.body[body_tail] = record.body[body_offset];
    body_tail++;
    body_offset++;
  }
  record.body.resize(body_tail);
  while (sample_offset < record.ids.size()) {
    record.ids[sample_tail].first = record.ids[sample_offset].first - removed;
    record.ids[sample_tail].second = record.ids[sample_offset].second;
    sample_tail++;
    sample_offset++;
  }
  record.ids.resize(sample_tail);

  // Remove unused outgoing edges.
  record.removeUnusedEdges();
}

void updateSamples(DynamicRecord &record,
                   const sdsl::bit_vector::rank_1_type &remaining_rank) {
  for (sample_type &sample : record.ids) {
    sample.second = remaining_rank(sample.second);
  }
}

size_type DynamicGBWT::remove(const std::vector<size_type> &seq_ids,
                              size_type chunk_size) {
  double start = readTimer();

  if (seq_ids.empty()) {
    if (Verbosity::level >= Verbosity::FULL) {
      std::cerr << "DynamicGBWT::remove(): No sequences to remove" << std::endl;
    }
    return 0;
  }

  std::vector<size_type> to_remove;
  for (size_type seq_id : seq_ids) {
    if (this->bidirectional()) {
      to_remove.push_back(Path::encode(seq_id, false));
      to_remove.push_back(Path::encode(seq_id, true));
    } else {
      to_remove.push_back(seq_id);
    }
  }
  removeDuplicates(to_remove, false);
  for (size_type seq_id : to_remove) {
    if (seq_id >= this->sequences()) {
      std::cerr << "DynamicGBWT::remove(): Invalid sequence id: " << seq_id
                << std::endl;
      return 0;
    }
  }

  // Build a bitvector of the sequences that will remain.
  sdsl::bit_vector remaining(this->sequences(), 1);
  for (size_type seq_id : to_remove) {
    remaining[seq_id] = 0;
  }
  sdsl::bit_vector::rank_1_type remaining_rank;
  sdsl::util::init_support(remaining_rank, &remaining);

  // Build the rank array.
  double ra_start = readTimer();
  std::vector<edge_type> ra;
  std::vector<std::vector<edge_type>> buffers(omp_get_max_threads());
  DecompressedRecord fast_endmarker = this->endmarker();
#pragma omp parallel for schedule(dynamic, chunk_size)
  for (size_type i = 0; i < to_remove.size(); i++) {
    std::vector<edge_type> &buffer = buffers[omp_get_thread_num()];
    buffer.push_back(edge_type(ENDMARKER, to_remove[i]));
    edge_type pos = fast_endmarker.LF(to_remove[i]);
    while (pos.first != ENDMARKER) {
      buffer.push_back(pos);
      pos = this->LF(pos);
    }
#pragma omp critical
    { ra.insert(ra.end(), buffer.begin(), buffer.end()); }
    buffer.clear();
  }
  parallelQuickSort(ra.begin(), ra.end());
  if (Verbosity::level >= Verbosity::BASIC) {
    double seconds = readTimer() - ra_start;
    std::cerr << "DynamicGBWT::remove(): Rank array built in " << seconds
              << " seconds" << std::endl;
  }

  // Remove the sequences.
  double update_start = readTimer();
  size_type offset = 0; // Current offset in ra.
  for (comp_type comp = 0; comp < this->effective(); comp++) {
    node_type node = this->toNode(comp);
    if (offset < ra.size()) {
      removePositions(this->record(node), node, ra, offset);
    }
    updateSamples(this->record(node), remaining_rank);
  }
  if (Verbosity::level >= Verbosity::BASIC) {
    double seconds = readTimer() - update_start;
    std::cerr << "DynamicGBWT::remove(): Records updated in " << seconds
              << " seconds" << std::endl;
  }

  // Update the header.
  this->header.sequences -= to_remove.size();
  this->header.size -= ra.size();

  // Remove empty nodes from both ends and rebuild the edges from the BWT.
  this->resize();
  if (Verbosity::level >= Verbosity::FULL) {
    std::cerr << "DynamicGBWT::remove(): Rebuilding the edges" << std::endl;
  }
  this->rebuildIncoming();
  this->rebuildOutgoing();

  if (Verbosity::level >= Verbosity::BASIC) {
    double seconds = readTimer() - start;
    std::cerr << "DynamicGBWT::remove(): Removed " << to_remove.size()
              << " sequences of total length " << ra.size() << " in " << seconds
              << " seconds" << std::endl;
  }

  return ra.size();
}

size_type DynamicGBWT::remove(size_type seq_id, size_type chunk_size) {
  return this->remove(std::vector<size_type>(seq_id, 1), chunk_size);
}

//------------------------------------------------------------------------------

template <class GBWTType>
void mergeMetadata(DynamicGBWT &index, const GBWTType &source,
                   bool index_was_empty) {
  // One of the GBWTs is empty.
  if (source.empty()) {
    return;
  }
  if (index_was_empty) {
    if (source.hasMetadata()) {
      index.addMetadata();
      index.metadata = source.metadata;
    }
    return;
  }

  // Non-empty GBWTs.
  if (index.hasMetadata() && source.hasMetadata()) {
    index.metadata.merge(source.metadata, false,
                         true); // Different samples, same contigs.
  } else if (index.hasMetadata()) {
    if (Verbosity::level >= Verbosity::BASIC) {
      std::cerr << "DynamicGBWT::merge(): Clearing metadata: no metadata in "
                   "the other GBWT"
                << std::endl;
    }
    index.clearMetadata();
  }
}

void DynamicGBWT::merge(const GBWT &source, size_type batch_size,
                        size_type sample_interval) {
  double start = readTimer();

  if (source.empty()) {
    if (Verbosity::level >= Verbosity::FULL) {
      std::cerr << "DynamicGBWT::merge(): The input GBWT is empty" << std::endl;
    }
    return;
  }
  bool index_was_empty = this->empty();

  // The merged index is bidirectional only if both indexes are bidirectional.
  if (!(source.bidirectional())) {
    this->header.unset(GBWTHeader::FLAG_BIDIRECTIONAL);
  }

  // Increase alphabet size and decrease offset if necessary.
  if (batch_size == 0) {
    batch_size = source.sequences();
  }
  this->resize(source.header.offset, source.sigma());

  // Insert the sequences in batches.
  const DecompressedRecord &endmarker = source.endmarker();
  size_type source_id = 0;
  while (source_id < source.sequences()) {
    double batch_start = readTimer();
    size_type limit = std::min(source_id + batch_size, source.sequences());
    std::vector<Sequence> seqs;
    seqs.reserve(limit - source_id);
    while (source_id < limit) // Create the new sequence iterators.
    {
      seqs.emplace_back(endmarker[source_id], this->sequences(), source_id);
      this->header.sequences++;
      source_id++;
    }
    if (Verbosity::level >= Verbosity::EXTENDED) {
      std::cerr << "DynamicGBWT::merge(): Inserting sequences "
                << (source_id - seqs.size()) << " to " << (source_id - 1)
                << std::endl;
    }
    size_type iterations = gbwt::insert(*this, seqs, source, sample_interval);
    if (Verbosity::level >= Verbosity::EXTENDED) {
      double seconds = readTimer() - batch_start;
      std::cerr << "DynamicGBWT::merge(): " << iterations << " iterations in "
                << seconds << " seconds" << std::endl;
    }
  }

  // Finally sort the outgoing edges.
  this->recode();

  // Merge the metadata.
  mergeMetadata(*this, source, index_was_empty);

  if (Verbosity::level >= Verbosity::BASIC) {
    double seconds = readTimer() - start;
    std::cerr << "DynamicGBWT::merge(): Inserted " << source.sequences()
              << " sequences of total length " << source.size() << " in "
              << seconds << " seconds" << std::endl;
  }
}

//------------------------------------------------------------------------------

/*
  Builds the rank array of 'right' relative to 'left'. When the rank array RA is
  sorted, we know that there will be RA[i] characters from left_BWT before
  right_BWT[i].

  We assume that 'buffers' has been set to use the same number of threads as
  OpenMP. The sequences from 'right' will get identifiers after those from
  'left'.
*/

void buildRA(const DynamicGBWT &left, const DynamicGBWT &right,
             MergeBuffers &buffers) {
  DecompressedRecord right_endmarker = right.endmarker();

#pragma omp parallel for schedule(dynamic, buffers.parameters.chunk_size)
  for (size_type sequence = 0; sequence < right.sequences(); sequence++) {
    // The new sequence will be after all existing sequences in 'left'.
    size_type thread = omp_get_thread_num();
    buffers.insert(edge_type(ENDMARKER, left.sequences()), thread);

    // Computing LF() at the endmarker can be expensive, so we do it using the
    // incoming edges at the destination node instead. If the sequence is empty,
    // countUntil(). will return 0, because the endmarker does not have incoming
    // edges.
    edge_type right_pos = right_endmarker.LF(sequence);
    edge_type left_pos(right_pos.first,
                       left.record(right_pos.first).countUntil(ENDMARKER));

    // Main loop. We can assume that the positions are always valid.
    while (right_pos.first != ENDMARKER) {
      buffers.insert(left_pos, thread);
      right_pos = right.LF(right_pos);
      left_pos =
          edge_type(right_pos.first, left.fullLF(left_pos, right_pos.first));
    }
  }

  buffers.flush();
}

/*
  Merge the outgoing edges. We can ignore the offsets for now.
*/

std::vector<edge_type> mergeOutgoing(const std::vector<edge_type> &left,
                                     const std::vector<edge_type> &right) {
  std::vector<edge_type> result;

  auto left_iter = left.begin();
  auto right_iter = right.begin();
  while (left_iter != left.end() && right_iter != right.end()) {
    if (left_iter->first == right_iter->first) {
      result.push_back(*left_iter);
      ++left_iter;
      ++right_iter;
    } else if (left_iter->first < right_iter->first) {
      result.push_back(*left_iter);
      ++left_iter;
    } else {
      result.push_back(*right_iter);
      ++right_iter;
    }
  }
  while (left_iter != left.end()) {
    result.push_back(*left_iter);
    ++left_iter;
  }
  while (right_iter != right.end()) {
    result.push_back(*right_iter);
    ++right_iter;
  }

  return result;
}

/*
  Recode the run from 'source' using 'outgoing' as the list of outgoing edges.
*/

run_type recodeRun(run_type run, const DynamicRecord &source,
                   const std::vector<edge_type> &outgoing) {
  run.first = edgeTo(source.successor(run.first), outgoing);
  return run;
}

/*
  Merges 'right' into 'left' using the rank array. We need the node identifier
  for finding the correct range in the rank array and the number of sequences in
  'left' for updating the samples from 'right'.
*/

void mergeRecords(DynamicRecord &left, const DynamicRecord &right,
                  ProducerBuffer<RankArray> &ra, node_type node,
                  size_type left_sequences) {
  // Rebuild the record using these structures.
  std::vector<edge_type> new_outgoing =
      mergeOutgoing(left.outgoing, right.outgoing);
  RunMerger new_body(new_outgoing.size());
  std::vector<sample_type> new_samples;

  // Rank array contains the number of elements from 'left' before each element
  // from 'right'.
  auto left_iter = left.body.begin();
  auto right_iter = right.body.begin();
  auto left_sample_iter = left.ids.begin();
  auto right_sample_iter = right.ids.begin();
  run_type left_run(0, 0), right_run(0, 0);
  size_type insert_count = 0;
  while (!(ra.end()) && ra->first == node) {
    // Add runs from 'left'.
    while (new_body.size() < ra->second + insert_count) {
      if (left_run.second == 0) {
        left_run = recodeRun(*left_iter, left, new_outgoing);
        ++left_iter;
      }
      size_type insert_length =
          std::min(static_cast<size_type>(left_run.second),
                   ra->second + insert_count - new_body.size());
      new_body.insert(run_type(left_run.first, insert_length));
      left_run.second -= insert_length;
    }
    // Add samples from 'left'.
    while (left_sample_iter != left.ids.end() &&
           left_sample_iter->first < ra->second) {
      new_samples.emplace_back(left_sample_iter->first + insert_count,
                               left_sample_iter->second);
      ++left_sample_iter;
    }
    // Add a single value and the possible sample from 'right'.
    if (right_run.second == 0) {
      right_run = recodeRun(*right_iter, right, new_outgoing);
      ++right_iter;
    }
    new_body.insert(right_run.first);
    if (right_sample_iter != right.ids.end() &&
        right_sample_iter->first == insert_count) {
      new_samples.emplace_back(ra->second + insert_count,
                               right_sample_iter->second + left_sequences);
      ++right_sample_iter;
    }
    right_run.second--;
    insert_count++;
    ++ra;
  }

  // Add the remaining runs from 'left'.
  if (left_run.second > 0) {
    new_body.insert(left_run);
  }
  while (left_iter != left.body.end()) {
    new_body.insert(recodeRun(*left_iter, left, new_outgoing));
    ++left_iter;
  }
  // Add the remaining samples from 'left'.
  while (left_sample_iter != left.ids.end()) {
    new_samples.emplace_back(left_sample_iter->first + insert_count,
                             left_sample_iter->second);
    ++left_sample_iter;
  }

  // Use the new data in 'left'.
  swapBody(left, new_body);
  left.outgoing.swap(new_outgoing);
  left.ids.swap(new_samples);
}

//------------------------------------------------------------------------------

void DynamicGBWT::merge(const DynamicGBWT &source,
                        const MergeParameters &parameters) {
  double start = readTimer();

  if (source.empty()) {
    if (Verbosity::level >= Verbosity::FULL) {
      std::cerr << "DynamicGBWT::merge(): The input GBWT is empty" << std::endl;
    }
    return;
  }
  bool index_was_empty = this->empty();

  // The merged index is bidirectional only if both indexes are bidirectional.
  if (!(source.bidirectional())) {
    this->header.unset(GBWTHeader::FLAG_BIDIRECTIONAL);
  }

  // Increase alphabet size and decrease offset if necessary.
  this->resize(source.header.offset, source.sigma());

  // Determine the node ranges for merge jobs.
  std::vector<range_type> node_ranges = Range::partition(
      range_type(0, this->effective() - 1), parameters.merge_jobs);
  for (range_type &range : node_ranges) {
    range.first = this->toNode(range.first);
    range.second = this->toNode(range.second);
  }

  // Build the rank array.
  double ra_start = readTimer();
  MergeBuffers mb(source.size(), omp_get_max_threads(), parameters,
                  node_ranges);
  buildRA(*this, source, mb);
  if (Verbosity::level >= Verbosity::BASIC) {
    double seconds = readTimer() - ra_start;
    std::cerr << "DynamicGBWT::merge(): Rank array built in " << seconds
              << " seconds" << std::endl;
  }

  // Merge the records.
  double merge_start = readTimer();
#pragma omp parallel for schedule(static)
  for (size_type job = 0; job < node_ranges.size(); job++) {
    ProducerBuffer<RankArray> ra(*(mb.ra[job]));
    for (node_type node = node_ranges[job].first;
         node <= node_ranges[job].second; node++) {
      if (!(source.contains(node))) {
        continue;
      }
      mergeRecords(this->record(node), source.record(node), ra, node,
                   this->sequences());
    }
  }
  if (Verbosity::level >= Verbosity::BASIC) {
    double seconds = readTimer() - merge_start;
    std::cerr << "DynamicGBWT::merge(): Records merged in " << seconds
              << " seconds" << std::endl;
  }

  // Merge the headers. Note that we need the original header for merging the
  // records.
  this->header.size += source.size();
  this->header.sequences += source.sequences();

  // Rebuild the incoming edges from the record bodies and the outgoing edges.
  // Then rebuild the offsets in the outgoing edges from the incoming edges.
  if (Verbosity::level >= Verbosity::FULL) {
    std::cerr << "DynamicGBWT::merge(): Rebuilding the edges" << std::endl;
  }
  this->rebuildIncoming();
  this->rebuildOutgoing();

  // Merge the metadata.
  mergeMetadata(*this, source, index_was_empty);

  if (Verbosity::level >= Verbosity::BASIC) {
    double seconds = readTimer() - start;
    std::cerr << "DynamicGBWT::merge(): Inserted " << source.sequences()
              << " sequences of total length " << source.size() << " in "
              << seconds << " seconds" << std::endl;
  }
}

//------------------------------------------------------------------------------

size_type DynamicGBWT::tryLocate(node_type node, size_type i) const {
  const DynamicRecord &record = this->record(node);
  for (sample_type sample : record.ids) {
    if (sample.first == i) {
      return sample.second;
    }
    if (sample.first > i) {
      break;
    }
  }
  return invalid_sequence();
}

// FIXME This should really have a common implementation with
// GBWT::locate(state).
std::vector<size_type> DynamicGBWT::locate(SearchState state) const {
  std::vector<size_type> result;
  if (!(this->contains(state))) {
    return result;
  }

  // Initialize BWT positions for each offset in the range.
  std::vector<edge_type> positions(state.size());
  for (size_type i = state.range.first; i <= state.range.second; i++) {
    positions[i - state.range.first] = edge_type(state.node, i);
  }

  // Continue with LF() until samples have been found for all sequences.
  while (!(positions.empty())) {
    size_type tail = 0;
    node_type curr = invalid_node();
    const DynamicRecord *current = nullptr;
    std::vector<sample_type>::const_iterator sample;
    edge_type LF_result;
    range_type LF_range;

    for (size_type i = 0; i < positions.size(); i++) {
      if (positions[i].first != curr) // Node changed.
      {
        curr = positions[i].first;
        current = &(this->record(curr));
        sample = current->nextSample(positions[i].second);
        LF_range.first = positions[i].second;
        LF_result = current->runLF(positions[i].second, LF_range.second);
      }
      while (sample != current->ids.end() &&
             sample->first < positions[i].second) // Went past the sample.
      {
        ++sample;
      }
      if (sample == current->ids.end() ||
          sample->first > positions[i].second) // Not sampled.
      {
        if (positions[i].second >
            LF_range.second) // Went past the existing LF() result.
        {
          LF_range.first = positions[i].second;
          LF_result = current->runLF(positions[i].second, LF_range.second);
        }
        positions[tail] =
            edge_type(LF_result.first,
                      LF_result.second + positions[i].second - LF_range.first);
        tail++;
      } else // Found a sample.
      {
        result.push_back(sample->second);
      }
    }
    positions.resize(tail);
    sequentialSort(positions.begin(), positions.end());
  }

  removeDuplicates(result, false);
  return result;
}

//------------------------------------------------------------------------------

void printStatistics(const DynamicGBWT &gbwt, const std::string &name,
                     std::ostream &out) {
  printHeader(indexType(gbwt), out) << name;
  if (gbwt.bidirectional()) {
    out << " (bidirectional)";
  }
  out << std::endl;
  printHeader("Total length", out) << gbwt.size() << std::endl;
  printHeader("Sequences", out) << gbwt.sequences() << std::endl;
  printHeader("Alphabet size", out) << gbwt.sigma() << std::endl;
  printHeader("Effective", out) << gbwt.effective() << std::endl;
  std::pair<size_type, size_type> runs = gbwt.runs();
  printHeader("Runs", out) << runs.first << " concrete / " << runs.second
                           << " logical" << std::endl;
  printHeader("DA samples", out) << gbwt.samples() << std::endl;
  if (gbwt.hasMetadata()) {
    printHeader("Metadata", out) << gbwt.metadata << std::endl;
  }
  out << std::endl;
}

std::string indexType(const DynamicGBWT &) { return "Dynamic GBWT"; }

//------------------------------------------------------------------------------

GBWTBuilder::GBWTBuilder(size_type node_width, size_type buffer_size,
                         size_type sample_interval)
    : input_buffer(buffer_size, 0, node_width),
      construction_buffer(buffer_size, 0, node_width),
      id_sample_interval(sample_interval), input_tail(0), construction_tail(0),
      inserted_sequences(0), batch_sequences(0), has_both_orientations(true) {}

GBWTBuilder::~GBWTBuilder() {
  // Wait for the construction thread to finish.
  if (this->builder.joinable()) {
    this->builder.join();
  }
}

void GBWTBuilder::swapIndex(DynamicGBWT &another_index) {
  this->index.swap(another_index);
}

void GBWTBuilder::insert(const vector_type &sequence, bool both_orientations) {
  size_type space_required = sequence.size() + 1;
  if (both_orientations) {
    space_required *= 2;
  }
  if (space_required > this->input_buffer.size()) {
    std::cerr << "GBWTBuilder::insert(): Sequence is too long for the buffer, "
                 "skipping"
              << std::endl;
    return;
  }
  this->has_both_orientations &= both_orientations;

  // Flush the buffer if necessary.
  if (this->input_tail + space_required > this->input_buffer.size()) {
    this->flush();
  }

  // Forward orientation.
  for (auto node : sequence) {
    this->input_buffer[this->input_tail] = node;
    this->input_tail++;
  }
  this->input_buffer[this->input_tail] = ENDMARKER;
  this->input_tail++;
  this->batch_sequences++;

  // Reverse orientation.
  if (both_orientations) {
    reversePath(sequence, this->input_buffer, this->input_tail);
    this->input_buffer[this->input_tail] = ENDMARKER;
    this->input_tail++;
    this->batch_sequences++;
  }
}

void GBWTBuilder::finish() {
  // Flush the buffer if necessary.
  this->flush();

  // Wait for the construction thread to finish.
  if (this->builder.joinable()) {
    this->builder.join();
  }

  // Finally recode the index to make it serializable.
  this->index.recode();
  // std::cerr << "\n-----  Record After Recode  -----\n";
  // print_record(this->index.bwt);
  // std::cerr << "----------------------------------\n";
}

void GBWTBuilder::flush() {
  // Wait for the construction thread to finish.
  if (this->builder.joinable()) {
    this->builder.join();
  }

  // Swap the input buffer and the construction buffer.
  this->input_buffer.swap(this->construction_buffer);
  this->construction_tail = this->input_tail;
  this->input_tail = 0;

  // Launch a new construction thread if necessary.
  if (this->construction_tail > 0) {
    this->builder =
        std::thread(gbwt::insertBatch<text_type>, std::ref(this->index),
                    std::cref(this->construction_buffer),
                    this->construction_tail, this->inserted_sequences,
                    this->has_both_orientations, this->id_sample_interval);
    this->inserted_sequences += this->batch_sequences;
    this->batch_sequences = 0;
  }
}

//------------------------------------------------------------------------------

} // namespace gbwt<|MERGE_RESOLUTION|>--- conflicted
+++ resolved
@@ -923,7 +923,6 @@
   Update the bidirectional flag in the header before calling this.
 */
 
-<<<<<<< HEAD
 template<>
 size_type
 insert(DynamicGBWT& gbwt, std::vector<Sequence>& seqs, const text_type& source, size_type sample_interval)
@@ -1011,11 +1010,6 @@
 size_type
 insert(DynamicGBWT& gbwt, std::vector<Sequence>& seqs, const Source& source, size_type sample_interval)
 {
-=======
-template <class Source>
-size_type insert(DynamicGBWT &gbwt, std::vector<Sequence> &seqs,
-                 const Source &source, size_type sample_interval) {
->>>>>>> 16b93e69
   // Sanity check sample interval only here.
   if (sample_interval == 0) {
     sample_interval = std::numeric_limits<size_type>::max();
