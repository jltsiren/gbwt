/*
  Copyright (c) 2017, 2018, 2019, 2020, 2021 Jouni Siren
  Copyright (c) 2017 Genome Research Ltd.

  Author: Jouni Siren <jouni.siren@iki.fi>

  Permission is hereby granted, free of charge, to any person obtaining a copy
  of this software and associated documentation files (the "Software"), to deal
  in the Software without restriction, including without limitation the rights
  to use, copy, modify, merge, publish, distribute, sublicense, and/or sell
  copies of the Software, and to permit persons to whom the Software is
  furnished to do so, subject to the following conditions:

  The above copyright notice and this permission notice shall be included in all
  copies or substantial portions of the Software.

  THE SOFTWARE IS PROVIDED "AS IS", WITHOUT WARRANTY OF ANY KIND, EXPRESS OR
  IMPLIED, INCLUDING BUT NOT LIMITED TO THE WARRANTIES OF MERCHANTABILITY,
  FITNESS FOR A PARTICULAR PURPOSE AND NONINFRINGEMENT. IN NO EVENT SHALL THE
  AUTHORS OR COPYRIGHT HOLDERS BE LIABLE FOR ANY CLAIM, DAMAGES OR OTHER
  LIABILITY, WHETHER IN AN ACTION OF CONTRACT, TORT OR OTHERWISE, ARISING FROM,
  OUT OF OR IN CONNECTION WITH THE SOFTWARE OR THE USE OR OTHER DEALINGS IN THE
  SOFTWARE.
*/
#include <gbwt/BS_thread_pool_light.h>
#include <gbwt/bwtmerge.h>
#include <gbwt/dynamic_gbwt.h>

#include <thrust_sort.cuh>

#include <memory>
#include <shared_mutex>
#include <unordered_map>

// add
#include <gbwt/utils.h>

namespace gbwt {

//------------------------------------------------------------------------------

// Numerical class constants.

constexpr size_type DynamicGBWT::INSERT_BATCH_SIZE;
constexpr size_type DynamicGBWT::MIN_SEQUENCES_PER_BATCH;
constexpr size_type DynamicGBWT::REMOVE_CHUNK_SIZE;
constexpr size_type DynamicGBWT::MERGE_BATCH_SIZE;
constexpr size_type DynamicGBWT::SAMPLE_INTERVAL;

//------------------------------------------------------------------------------

// Other class variables.

const std::string DynamicGBWT::EXTENSION = ".gbwt";

//------------------------------------------------------------------------------

DynamicGBWT::DynamicGBWT() { this->addSource(); }

DynamicGBWT::DynamicGBWT(const DynamicGBWT &source) { this->copy(source); }

DynamicGBWT::DynamicGBWT(const GBWT &source) { this->copy(source); }

DynamicGBWT::DynamicGBWT(DynamicGBWT &&source) { *this = std::move(source); }

DynamicGBWT::~DynamicGBWT() {}

void DynamicGBWT::swap(DynamicGBWT &another) {
  if (this != &another) {
    this->header.swap(another.header);
    this->tags.swap(another.tags);
    this->bwt.swap(another.bwt);
    this->metadata.swap(another.metadata);
  }
}

DynamicGBWT &DynamicGBWT::operator=(const DynamicGBWT &source) {
  if (this != &source) {
    this->copy(source);
  }
  return *this;
}

DynamicGBWT &DynamicGBWT::operator=(const GBWT &source) {
  this->copy(source);
  return *this;
}

DynamicGBWT &DynamicGBWT::operator=(DynamicGBWT &&source) {
  if (this != &source) {
    this->header = std::move(source.header);
    this->tags = std::move(source.tags);
    this->bwt = std::move(source.bwt);
    this->metadata = std::move(source.metadata);
  }
  return *this;
}

void DynamicGBWT::resample(size_type sample_interval) {
  // Delete old samples to save memory.
  for (DynamicRecord &record : this->bwt) {
    record.ids = std::vector<sample_type>();
  }
  std::vector<std::pair<node_type, sample_type>> samples =
      gbwt::resample(*this, sample_interval);
  for (auto sample : samples) {
    this->bwt[sample.first].ids.push_back(sample.second);
  }
}

size_type DynamicGBWT::serialize(std::ostream &out,
                                 sdsl::structure_tree_node *v,
                                 std::string name) const {
  sdsl::structure_tree_node *child =
      sdsl::structure_tree::add_child(v, name, sdsl::util::class_name(*this));
  size_type written_bytes = 0;

  written_bytes += this->header.serialize(out, child, "header");
  written_bytes += this->tags.serialize(out, child, "tags");

  {
    RecordArray array(this->bwt);
    written_bytes += array.serialize(out, child, "bwt");
  }

  {
    DASamples compressed_samples(this->bwt);
    written_bytes += compressed_samples.serialize(out, child, "da_samples");
  }

  if (this->hasMetadata()) {
    written_bytes += this->metadata.serialize(out, child, "metadata");
  }

  sdsl::structure_tree::add_size(child, written_bytes);
  return written_bytes;
}

void DynamicGBWT::load(std::istream &in) {
  // Read the header.
  GBWTHeader h = sdsl::simple_sds::load_value<GBWTHeader>(in);
  h.check();
  bool simple_sds = h.get(GBWTHeader::FLAG_SIMPLE_SDS);
  bool has_tags = h.version >= 5;       // FIXME Replace with symbolic constant.
  h.unset(GBWTHeader::FLAG_SIMPLE_SDS); // We only set this flag in the
                                        // serialized header.
  h.setVersion();                       // Update to the current version.
  this->header = h;

  // Read the tags and set the source to Version::SOURCE_VALUE.
  bool source_is_self = false; // We know how to read DASamples.
  if (has_tags) {
    if (simple_sds) {
      this->tags.simple_sds_load(in);
    } else {
      this->tags.load(in);
    }
    if (this->tags.get(Version::SOURCE_KEY) == Version::SOURCE_VALUE) {
      source_is_self = true;
    }
    this->addSource();
  } else {
    this->resetTags();
  }

  // Read and decompress the BWT.
  this->bwt.resize(this->effective());
  {
    RecordArray array;
    if (simple_sds) {
      array.simple_sds_load(in);
    } else {
      array.load(in);
    }
    if (array.size() != this->effective()) {
      throw sdsl::simple_sds::InvalidData(
          "DynamicGBWT: BWT record count / alphabet size mismatch");
    }
    array.forEach([&](size_type comp, const CompressedRecord &record) {
      DynamicRecord &current = this->bwt[comp];
      current.clear();
      current.outgoing = record.outgoing;
      if (current.outdegree() > 0) {
        for (CompressedRecordIterator iter(record); !(iter.end()); ++iter) {
          current.body.push_back(*iter);
          current.body_size += iter->second;
        }
      }
    });
  }

  // Read and decompress the samples.
  {
    DASamples samples;
    bool found_samples = false;
    if (simple_sds) {
      // The samples may be absent or from an unknown source.
      if (source_is_self) {
        found_samples = sdsl::simple_sds::load_option(samples, in);
      } else {
        sdsl::simple_sds::skip_option(in);
      }
    } else {
      samples.load(in);
      found_samples = true;
    }
    if (found_samples) {
      if (samples.records() != this->effective()) {
        throw sdsl::simple_sds::InvalidData(
            "DynamicGBWT: Sample record count / alphabet size mismatch");
      }
      SampleIterator sample_iter(samples);
      for (SampleRangeIterator range_iter(samples); !(range_iter.end());
           ++range_iter) {
        DynamicRecord &current = this->bwt[range_iter.record()];
        while (!(sample_iter.end()) &&
               sample_iter.offset() < range_iter.limit()) {
          current.ids.push_back(sample_type(
              sample_iter.offset() - range_iter.start(), *sample_iter));
          ++sample_iter;
        }
      }
    } else {
      this->resample(SAMPLE_INTERVAL);
    }
  }

  // Read the metadata.
  if (simple_sds) {
    bool loaded_metadata = sdsl::simple_sds::load_option(this->metadata, in);
    if (loaded_metadata != this->hasMetadata()) {
      throw sdsl::simple_sds::InvalidData(
          "DynamicGBWT: Invalid metadata flag in the header");
    }
  } else if (this->hasMetadata()) {
    this->metadata.load(in);
  }
  if (this->hasMetadata() && this->metadata.hasPathNames()) {
    size_type expected_paths =
        (this->bidirectional() ? this->sequences() / 2 : this->sequences());
    if (this->metadata.paths() != expected_paths) {
      throw sdsl::simple_sds::InvalidData(
          "DynamicGBWT: Path name / sequence count mismatch");
    }
  }

  // Rebuild the incoming edges.
  this->rebuildIncoming();
}

void DynamicGBWT::simple_sds_serialize(std::ostream &out) const {
  GBWTHeader h = this->header;
  h.set(GBWTHeader::FLAG_SIMPLE_SDS); // We only set this flag in the serialized
                                      // header.
  sdsl::simple_sds::serialize_value(h, out);

  this->tags.simple_sds_serialize(out);
  {
    RecordArray array(this->bwt);
    array.simple_sds_serialize(out);
  }
  {
    DASamples compressed_samples(this->bwt);
    sdsl::simple_sds::serialize_option(compressed_samples, out);
  }
  if (this->hasMetadata()) {
    sdsl::simple_sds::serialize_option(this->metadata, out);
  } else {
    sdsl::simple_sds::empty_option(out);
  }
}

void DynamicGBWT::simple_sds_load(std::istream &in) {
  // The same load() function can handle the SDSL and simple-sds formats.
  this->load(in);
}

size_t DynamicGBWT::simple_sds_size() const {
  size_t result = sdsl::simple_sds::value_size(this->header);
  result += this->tags.simple_sds_size();
  {
    RecordArray array(this->bwt);
    result += array.simple_sds_size();
  }
  {
    DASamples compressed_samples(this->bwt);
    result += sdsl::simple_sds::option_size(compressed_samples);
  }
  if (this->hasMetadata()) {
    result += sdsl::simple_sds::option_size(this->metadata);
  } else {
    result += sdsl::simple_sds::empty_option_size();
  }
  return result;
}

void DynamicGBWT::copy(const DynamicGBWT &source) {
  this->header = source.header;
  this->tags = source.tags;
  this->bwt = source.bwt;
  this->metadata = source.metadata;
}

void DynamicGBWT::copy(const GBWT &source) {
  this->header = source.header;
  this->tags = source.tags;

  // Decompress the BWT.
  this->bwt.resize(this->effective());
  source.bwt.forEach([&](size_type comp, const CompressedRecord &record) {
    DynamicRecord &current = this->bwt[comp];
    current.clear();
    current.outgoing = record.outgoing;
    if (current.outdegree() > 0) {
      for (CompressedRecordIterator iter(record); !(iter.end()); ++iter) {
        current.body.push_back(*iter);
        current.body_size += iter->second;
      }
    }
  });

  // Decompress the samples.
  SampleIterator sample_iter(source.da_samples);
  for (SampleRangeIterator range_iter(source.da_samples); !(range_iter.end());
       ++range_iter) {
    DynamicRecord &current = this->bwt[range_iter.record()];
    while (!(sample_iter.end()) && sample_iter.offset() < range_iter.limit()) {
      current.ids.push_back(
          sample_type(sample_iter.offset() - range_iter.start(), *sample_iter));
      ++sample_iter;
    }
  }

  // Rebuild the incoming edges.
  this->rebuildIncoming();

  this->metadata = source.metadata;
}

void DynamicGBWT::resetTags() {
  this->tags.clear();
  this->addSource();
}

void DynamicGBWT::addSource() {
  this->tags.set(Version::SOURCE_KEY, Version::SOURCE_VALUE);
}

//------------------------------------------------------------------------------

std::pair<size_type, size_type> DynamicGBWT::runs() const {
  std::pair<size_type, size_type> result(0, 0);
  for (const DynamicRecord &node : this->bwt) {
    std::pair<size_type, size_type> temp = node.runs();
    result.first += temp.first;
    result.second += temp.second;
  }
  return result;
}

size_type DynamicGBWT::samples() const {
  size_type total = 0;
  for (const DynamicRecord &node : this->bwt) {
    total += node.samples();
  }
  return total;
}

edge_type DynamicGBWT::inverseLF(node_type from, size_type i) const {
  if (!(this->bidirectional()) || from == ENDMARKER) {
    return invalid_edge();
  }

  // Find the predecessor node id.
  DynamicRecord curr = this->record(from);
  node_type predecessor = invalid_node();
  size_type curr_offset = 0;
  for (edge_type inedge : curr.incoming) {
    curr_offset += inedge.second;
    if (curr_offset > i) {
      predecessor = inedge.first;
      break;
    }
  }
  if (predecessor == invalid_node()) {
    return invalid_edge();
  }

  // Determine the offset.
  DynamicRecord pred_record = this->record(predecessor);
  size_type offset = pred_record.offsetTo(from, i);
  if (offset == invalid_offset()) {
    return invalid_edge();
  }

  return edge_type(predecessor, offset);
}

size_type DynamicGBWT::fullLF(node_type from, size_type i, node_type to) const {
  if (to == ENDMARKER) {
    return invalid_offset();
  } else if (!(this->contains(to))) {
    return 0;
  } else if (!(this->hasEdge(from, to))) {
    return this->record(to).countBefore(from);
  } else {
    return this->record(from).LF(i, to);
  }
}

//------------------------------------------------------------------------------

void DynamicGBWT::resize(size_type new_offset, size_type new_sigma) {
  /*
    Do not set the new offset, if we already have a smaller real offset or the
    new offset is not a real one.
  */
  if ((this->sigma() > 1 && new_offset > this->header.offset) ||
      new_sigma <= 1) {
    new_offset = this->header.offset;
  }
  if (this->sigma() > new_sigma) {
    new_sigma = this->sigma();
  }
  if (new_offset > 0 && new_offset >= new_sigma) {
    std::cerr << "DynamicGBWT::resize(): Cannot set offset " << new_offset
              << " with alphabet size " << new_sigma << std::endl;
    std::exit(EXIT_FAILURE);
  }

  this->forceResize(new_offset, new_sigma);
}

void DynamicGBWT::resize() {
  if (this->effective() == 0) {
    return;
  }

  // Determine the new effective alphabet.
  size_type new_offset = this->header.offset, new_sigma = this->sigma();
  if (this->empty()) {
    if (Verbosity::level >= Verbosity::FULL) {
      std::cerr << "DynamicGBWT::resize(): The index is empty" << std::endl;
    }
    new_offset = 0;
    new_sigma = 0;
  } else {
    size_type head_empty = 0;
    while (head_empty + 1 < this->effective() &&
           this->bwt[head_empty + 1].empty()) {
      head_empty++;
    }
    if (head_empty + 1 >= this->effective()) {
      if (Verbosity::level >= Verbosity::FULL) {
        std::cerr << "DynamicGBWT::resize(): All nodes apart from the "
                     "endmarker are empty"
                  << std::endl;
      }
      new_offset = 0;
      new_sigma = 1;
    } else {
      new_offset += head_empty;
      for (comp_type tail = this->effective() - 1; this->bwt[tail].empty();
           tail--) {
        new_sigma--;
      }
    }
  }

  this->forceResize(new_offset, new_sigma);
}

void DynamicGBWT::forceResize(size_type new_offset, size_type new_sigma) {
  if (new_offset == this->header.offset && new_sigma == this->sigma()) {
    return;
  }

  if (Verbosity::level >= Verbosity::FULL) {
    if (new_offset != this->header.offset) {
      std::cerr << "DynamicGBWT::resize(): Changing alphabet offset to "
                << new_offset << std::endl;
    }
    if (new_sigma != this->sigma()) {
      std::cerr << "DynamicGBWT::resize(): Changing alphabet size to "
                << new_sigma << std::endl;
    }
  }

  std::vector<DynamicRecord> new_bwt(new_sigma - new_offset);
  if (this->effective() > 0 && new_bwt.size() > 0) {
    new_bwt.front().swap(this->bwt.front());
  }
  comp_type first_comp =
      1 +
      (new_offset > this->header.offset ? new_offset - this->header.offset : 0);
  comp_type comp_tail =
      std::min(first_comp + new_bwt.size() - 1, this->effective());
  for (comp_type comp = first_comp; comp < comp_tail; comp++) {
    new_bwt[comp + this->header.offset - new_offset].swap(this->bwt[comp]);
  }
  this->bwt.swap(new_bwt);
  this->header.offset = new_offset;
  this->header.alphabet_size = new_sigma;
}

void DynamicGBWT::recode() {
  if (Verbosity::level >= Verbosity::FULL) {
    std::cerr << "DynamicGBWT::recode(): Sorting the outgoing edges"
              << std::endl;
  }

  for (comp_type comp = 0; comp < this->effective(); comp++) {
    this->bwt[comp].recode();
  }
}

void DynamicGBWT::rebuildIncoming() {
  // Clear the existing incoming edges.
  for (comp_type comp = 0; comp < this->effective(); comp++) {
    this->bwt[comp].incoming.clear();
  }

  // Rebuild them from record bodies and outgoing edges.
  for (comp_type comp = 0; comp < this->effective(); comp++) {
    DynamicRecord &current = this->bwt[comp];
    std::vector<size_type> counts(current.outdegree());
    for (run_type run : current.body) {
      counts[run.first] += run.second;
    }
    for (rank_type outrank = 0; outrank < current.outdegree(); outrank++) {
      if (current.successor(outrank) != ENDMARKER) {
        DynamicRecord &successor = this->record(current.successor(outrank));
        successor.addIncoming(edge_type(this->toNode(comp), counts[outrank]));
      }
    }
  }
}

void DynamicGBWT::rebuildOutgoing() {
  for (comp_type comp = 0; comp < this->effective(); comp++) {
    node_type curr = this->toNode(comp);
    DynamicRecord &current = this->record(curr);
    size_type offset = 0;
    for (rank_type inrank = 0; inrank < current.indegree(); inrank++) {
      DynamicRecord &predecessor = this->record(current.predecessor(inrank));
      rank_type outrank = predecessor.edgeTo(curr);
      if (outrank >= predecessor.outdegree()) {
        std::cerr << "DynamicGBWT::rebuildOutgoing(): Outgoing edge from "
                  << current.predecessor(inrank) << " to " << curr
                  << " not found" << std::endl;
        std::exit(EXIT_FAILURE);
      }
      predecessor.offset(outrank) = offset;
      offset += current.count(inrank);
    }
  }
}

//------------------------------------------------------------------------------

/*
  Support functions for index construction.
*/

void swapBody(DynamicRecord &record, RunMerger &merger) {
  merger.flush();
  merger.runs.swap(record.body);
  std::swap(merger.total_size, record.body_size);
}

/*
  Process ranges of sequences sharing the same 'curr' node.
  - Add the outgoing edge (curr, next) if necessary.
  - Add sample (offset, id) if iteration % sample_interval == 0 or next ==
  ENDMARKER.
  - Insert the 'next' node into position 'offset' in the body.
  - Set 'offset' to rank(next) within the record.
  - Update the predecessor count of 'curr' in the incoming edges of 'next'.

  Note: Iteration is the distance from the initial endmarker to the next
  position. We do not maintain incoming edges to the endmarker, because it can
  be expensive and because searching with the endmarker does not work in a
  multi-string BWT.
*/

void updateRecords(DynamicGBWT &gbwt, std::vector<Sequence> &seqs,
                   size_type iteration, size_type sample_interval,
                   std::unique_ptr<std::unordered_map<node_type, size_type>>
                       &endmarker_edges) {
  for (size_type i = 0; i < seqs.size();) {
    node_type curr = seqs[i].curr;
    DynamicRecord &current = gbwt.record(curr);
    RunMerger new_body(current.outdegree());
    std::vector<sample_type> new_samples;
    std::vector<run_type>::iterator iter = current.body.begin();
    std::vector<sample_type>::iterator sample_iter = current.ids.begin();
    size_type insert_count = 0;
    while (i < seqs.size() && seqs[i].curr == curr) {
      // Determine the edge to the next node or add it if it does not exist.
      rank_type outrank = 0;
      if (curr == ENDMARKER) {
        auto iter = endmarker_edges->find(seqs[i].next);
        if (iter != endmarker_edges->end()) {
          outrank = iter->second;
        } else {
          outrank = current.outdegree();
          current.outgoing.push_back(edge_type(seqs[i].next, 0));
          new_body.addEdge();
          (*endmarker_edges)[seqs[i].next] = outrank;
        }
      } else {
        outrank = current.edgeToLinear(seqs[i].next);
        if (outrank >= current.outdegree()) {
          current.outgoing.push_back(edge_type(seqs[i].next, 0));
          new_body.addEdge();
        }
      }
      // Add old runs until 'offset'.
      while (new_body.size() < seqs[i].offset) {
        if (iter->second <= seqs[i].offset - new_body.size()) {
          new_body.insert(*iter);
          ++iter;
        } else {
          run_type temp(iter->first, seqs[i].offset - new_body.size());
          new_body.insert(temp);
          iter->second -= temp.second;
        }
      }
      // Add old samples until 'offset'.
      while (sample_iter != current.ids.end() &&
             sample_iter->first + insert_count < seqs[i].offset) {
        new_samples.push_back(sample_type(sample_iter->first + insert_count,
                                          sample_iter->second));
        ++sample_iter;
      }
      if (iteration % sample_interval == 0 ||
          seqs[i].next == ENDMARKER) // Sample sequence id.
      {
        new_samples.push_back(sample_type(seqs[i].offset, seqs[i].id));
      }
      seqs[i].offset =
          new_body.counts[outrank]; // rank(next) within the record.
      new_body.insert(outrank);
      insert_count++;
      if (seqs[i].next !=
          ENDMARKER) // The endmarker does not have incoming edges.
      {
        gbwt.record(seqs[i].next).increment(curr);
      }
      i++;
    }
    while (iter != current.body.end()) // Add the rest of the old body.
    {
      new_body.insert(*iter);
      ++iter;
    }
    while (sample_iter != current.ids.end()) // Add the rest of the old samples.
    {
      new_samples.push_back(
          sample_type(sample_iter->first + insert_count, sample_iter->second));
      ++sample_iter;
    }
    swapBody(current, new_body);
    current.ids.swap(new_samples);
  }
  gbwt.header.size += seqs.size();
}

void
updateRecordsParallel(DynamicGBWT& gbwt, const text_type &source, 
  std::vector<std::vector<std::pair<size_type, node_type>>> &sorted_mat, 
  const node_type &curr_node, size_type sample_interval,
  std::unique_ptr<std::unordered_map<node_type, size_type>>& endmarker_edges)
{
  int index;
  if (curr_node==ENDMARKER)
    index = curr_node;
  else
    index = curr_node-1;
  DynamicRecord& current = gbwt.record(curr_node);
  RunMerger new_body(current.outdegree());
  std::vector<sample_type> new_samples;
  std::vector<run_type>::iterator iter = current.body.begin();
  std::vector<sample_type>::iterator sample_iter = current.ids.begin();
  size_type insert_count = 0;
  int outgoing_size = current.outdegree();
  // Add old runs until the end.
  while(new_body.size() < outgoing_size)
  {
    new_body.insert(*iter);
    ++iter;
  }
  // Add old samples until the end.
  while(sample_iter != current.ids.end())
  {
    new_samples.push_back(sample_type(sample_iter->first, sample_iter->second));
    ++sample_iter;
  }
  for(size_type i = 0; i < sorted_mat[index].size(); ++i)
  {
    // Determine the edge to the next node or add it if it does not exist.
    rank_type outrank = 0;
    size_type seq_id = sorted_mat[index][i].first;
    node_type next_node = sorted_mat[index][i].second;
    if(curr_node == ENDMARKER)
    {
      auto iter = endmarker_edges->find(next_node);
      if(iter != endmarker_edges->end()) { outrank = iter->second; }
      else
      {
        outrank = current.outdegree();
        // find incoming of next node to determine offset
        size_type outgoing_offset = current.outgoing_offset_map[next_node];
        current.outgoing.push_back(edge_type(next_node, outgoing_offset));
        new_body.addEdge();
        (*endmarker_edges)[next_node] = outrank;
      }
    }
    else
    {
      outrank = current.edgeToLinear(next_node);
      if(outrank >= current.outdegree())
      {
        size_type outgoing_offset = current.outgoing_offset_map[next_node];
        current.outgoing.push_back(edge_type(next_node, outgoing_offset));
        new_body.addEdge();
      }
    }
    if(next_node == ENDMARKER)  // Sample sequence id.
    {
      int size = new_samples.size();
      new_samples.push_back(sample_type(size, seq_id));
    }
    new_body.insert(outrank);
    insert_count++;
  }
  swapBody(current, new_body);
  current.ids.swap(new_samples);
}

/*
  Compute the source offset for each sequence at the next position, assuming
  that the records have been sorted by the node at the current position.
*/

void nextPosition(std::vector<Sequence> &seqs, const text_type &) {
  for (Sequence &seq : seqs) {
    seq.pos++;
  }
}

void nextPosition(std::vector<Sequence> &seqs, const vector_type &) {
  for (Sequence &seq : seqs) {
    seq.pos++;
  }
}

void nextPosition(std::vector<Sequence> &seqs, const GBWT &source) {
  for (size_type i = 0; i < seqs.size();) {
    node_type curr = seqs[i].curr;
    const CompressedRecord current = source.record(curr);
    CompressedRecordFullIterator iter(current);
    while (i < seqs.size() && seqs[i].curr == curr) {
      seqs[i].pos = iter.rankAt(seqs[i].pos);
      i++;
    }
  }
}

void nextPosition(std::vector<Sequence> &seqs, const DynamicGBWT &source) {
  for (size_type i = 0; i < seqs.size();) {
    node_type curr = seqs[i].curr;
    const DynamicRecord &current = source.record(curr);
    std::vector<run_type>::const_iterator iter = current.body.begin();
    std::vector<edge_type> result(current.outgoing);
    size_type record_offset = iter->second;
    result[iter->first].second += iter->second;
    while (i < seqs.size() && seqs[i].curr == curr) {
      while (record_offset <= seqs[i].pos) {
        ++iter;
        record_offset += iter->second;
        result[iter->first].second += iter->second;
      }
      seqs[i].pos = result[iter->first].second - (record_offset - seqs[i].pos);
      i++;
    }
  }
}

/*
  Sort the sequences for the next iteration and remove the ones that have
  reached the endmarker. Note that sorting by (next, curr, offset) now is
  equivalent to sorting by (curr, offset) in the next interation.
*/

void
nextSequencePosition(Sequence& seq)
{
  seq.pos++;
}

void
advanceSequencePosition(Sequence& seq, const text_type& text)
{
  seq.curr = seq.next;
  seq.next = text[seq.pos];
}

void
advanceSequencePosition(Sequence& seq, const vector_type& text)
{
  seq.curr = seq.next;
  seq.next = text[seq.pos];
}

void
advanceSequencePosition(Sequence& seq, const GBWT& source)
{
  node_type curr = seq.next;
  const CompressedRecord current = source.record(curr);
  CompressedRecordIterator iter(current);
  seq.curr = seq.next;
  while(iter.offset() <= seq.pos) { ++iter; }
  seq.next = current.successor(iter->first);
}


void sortSequences(std::vector<Sequence> &seqs) {
  sequentialSort(seqs.begin(), seqs.end());
  size_type head = 0;
  while (head < seqs.size() && seqs[head].next == ENDMARKER) {
    head++;
  }
  if (head > 0) {
    for (size_type j = 0; head + j < seqs.size(); j++) {
      seqs[j] = seqs[head + j];
    }
    seqs.resize(seqs.size() - head);
  }
}

void 
printSortedMatrix(
	std::vector<std::vector<std::pair<size_type, node_type>>>& sorted)
{
	for (size_t i=0; i < sorted.size(); i++) 
	{
	  for (size_t j=0; j < sorted[i].size(); j++)
	  {
	  	 std::cout << "(" << (int) i << ", " << (int) j << ") -> "
				   << "Pair(" 
				   << (int) sorted[i][j].first 
				   << ", "
				   << (int) sorted[i][j].second << ")\n";
	  }
	  std::cout << "\n";
	} 
}

/*
 * [Authored by KaiYin] Sort all sequences in advance
 */

void
nextSequencePosition(Sequence& seq)
{
  seq.pos++;
}

void
advanceSequencePosition(Sequence& seq, const text_type& text)
{
  seq.curr = seq.next;
  seq.next = text[seq.pos];
}

void
advanceSequencePosition(Sequence& seq, const vector_type& text)
{
  seq.curr = seq.next;
  seq.next = text[seq.pos];
}

void
advanceSequencePosition(Sequence& seq, const GBWT& source)
{
  node_type curr = seq.next;
  const CompressedRecord current = source.record(curr);
  CompressedRecordIterator iter(current);
  seq.curr = seq.next;
  while(iter.offset() <= seq.pos) { ++iter; }
  seq.next = current.successor(iter->first);
}

void
sortAllSequencesAllPosition(
  std::vector<Sequence>& seqs,
  std::vector<std::vector<std::pair<size_type, node_type>>>& sorted,
  const text_type& source)
{
  //FIXME: copy constructor wastes time and space
  std::vector<Sequence> tmp(seqs);
  node_type curr = 1;
  while (1) {
    std::vector<std::pair<size_type, node_type>> curr_sorted;
    for (Sequence& s : tmp) {
      if (curr == s.next) {
        nextSequencePosition(s);
        advanceSequencePosition(s, source);
        curr_sorted.emplace_back(std::make_pair(s.id, s.next));
      }
    }
    sorted.emplace_back(curr_sorted);
    sortSequences(tmp);
    if (tmp.empty()) {
      //printSortedMatrix(sorted);
      return;
    }
    curr++;
  }
}

/*
  Rebuild the edge offsets in the outgoing edges to each 'next' node. The
  offsets will be valid after the insertions in the next iteration.

  Then add the rebuilt edge offsets to sequence offsets, which have been
  rank(next) within the current record until now.
*/

void rebuildOffsets(DynamicGBWT &gbwt, std::vector<Sequence> &seqs,
                    std::unique_ptr<std::unordered_map<node_type, size_type>>
                        &endmarker_edges) {
  node_type next = gbwt.sigma();
  for (const Sequence &seq : seqs) {
    if (seq.next == next) {
      continue;
    }
    next = seq.next;
    size_type offset = 0;
    for (edge_type inedge : gbwt.record(next).incoming) {
      DynamicRecord &predecessor = gbwt.record(inedge.first);
      rank_type outrank =
          (inedge.first == ENDMARKER ? (*endmarker_edges)[next]
                                     : predecessor.edgeToLinear(next));
      predecessor.offset(outrank) = offset;
      offset += inedge.second;
    }
  }

  for (Sequence &seq : seqs) {
    const DynamicRecord &current = gbwt.record(seq.curr);
    rank_type outrank =
        (seq.curr == ENDMARKER ? (*endmarker_edges)[seq.next]
                               : current.edgeToLinear(seq.next));
    seq.offset += current.offset(outrank);
  }
}

/*
  Move each sequence to the next position, assuming that the source offset has
  been computed earlier and that the sequences have been sorted by the node at
  the next position.
*/

void advancePosition(std::vector<Sequence> &seqs, const text_type &text) {
  for (Sequence &seq : seqs) {
    seq.curr = seq.next;
    seq.next = text[seq.pos];
  }
}

void advancePosition(std::vector<Sequence> &seqs, const vector_type &text) {
  for (Sequence &seq : seqs) {
    seq.curr = seq.next;
    seq.next = text[seq.pos];
  }
}

void advancePosition(std::vector<Sequence> &seqs, const GBWT &source) {
  // FIXME We could optimize further by storing the next position.
  for (size_type i = 0; i < seqs.size();) {
    node_type curr = seqs[i].next;
    const CompressedRecord current = source.record(curr);
    CompressedRecordIterator iter(current);
    while (i < seqs.size() && seqs[i].next == curr) {
      seqs[i].curr = seqs[i].next;
      while (iter.offset() <= seqs[i].pos) {
        ++iter;
      }
      seqs[i].next = current.successor(iter->first);
      i++;
    }
  }
}

void advancePosition(std::vector<Sequence> &seqs, const DynamicGBWT &source) {
  // FIXME We could optimize further by storing the next position.
  for (size_type i = 0; i < seqs.size();) {
    node_type curr = seqs[i].next;
    const DynamicRecord &current = source.record(curr);
    std::vector<run_type>::const_iterator iter = current.body.begin();
    size_type offset = iter->second;
    while (i < seqs.size() && seqs[i].next == curr) {
      seqs[i].curr = seqs[i].next;
      while (offset <= seqs[i].pos) {
        ++iter;
        offset += iter->second;
      }
      seqs[i].next = current.successor(iter->first);
      i++;
    }
  }
}

void print_seq(const std::vector<Sequence> &seqs) {
  for (auto &item : seqs) {
    std::cerr << "id: " << item.id;
    std::cerr << " curr: " << item.curr;
    std::cerr << " next: " << item.next;
    std::cerr << " offset: " << item.offset;
    std::cerr << " pos: " << item.pos;
    std::cerr << "\n";
  }
  std::cerr << "\n";
}

void print_record(const std::vector<DynamicRecord> &bwt) {
  for (auto &item : bwt) {
    std::cerr << item << "\n";
  }
}

/*
  Insert the sequences from the source to the GBWT. Maintains an invariant
  that the sequences are sorted by (curr, offset).

  Update the bidirectional flag in the header before calling this.
*/

/*
template<>
size_type
insert(DynamicGBWT& gbwt, std::vector<Sequence>& seqs, const text_type& source, size_type sample_interval)
{
  // Sanity check sample interval only here.
  if(sample_interval == 0) { sample_interval = std::numeric_limits<size_type>::max(); }

  // The outgoing edges are not expected to be sorted during construction. As the endmarker
  // may have millions of outgoing edges, we need a faster way of mapping destination nodes
  // to edges.
  std::unique_ptr<std::unordered_map<node_type, size_type>> endmarker_edges(new std::unordered_map<node_type, size_type>);
  if(gbwt.sigma() > 0)
  {
    const DynamicRecord& endmarker = gbwt.record(ENDMARKER);
    for(rank_type outrank = 0; outrank < endmarker.outdegree(); outrank++)
    {
      (*endmarker_edges)[endmarker.successor(outrank)] = outrank;
    }
  }

  // sort sequences

  std::vector<std::vector<std::pair<size_type, node_type>> sorted;
  std::vector<std::pair<size_type, size_type>> seq_idx; // index in text for every sequence
  std::vector<std::pair<size_type, node_type> text; // current node for every sequence
  for (Sequence &s:seqs) {
    seq_idx.push_back(std::make_pair(s.pos, s.id));
    text.push_back(std::make_pair(s.pos, s.curr));
  }

  std::vector<size_type> prev_sorted;

  // for node 0(endmarker)
  // advance position and update current node
  for (int i=0;i<seq_idx.size();++i) {
    prev_sorted.push_back(std::make_pair(s.id, s.next));
    sorted.push_back(prev_sorted);
    ++seq_idx[i].first;
    ++text[i].first;
    text[i].second = source[text[i].first];
  }

  // record sorted result
  while (1) {
    std::vector<size_type> curr_sorted;
    std::sort(text.begin(), text.end(), 
      [](const std::pair<size_type, node_type>& a, const std::pair<size_type, node_type> &b) -> bool
      {
        return a.second<b.second;
      });
    node_type curr = text[0].second;
    for (int i=0;i<text.size();++i) {
      if (text[i].second==curr) {
        for (int j=0;j<seq_idx.size();++j) {
          if (seq_idx[j].first==text[i].first) {
            ++seq_idx[j].first; // advance position
            curr_sorted.push_back(seq_idx[j].second);
            break;
          } 
          ++text[i].first; // advance position
          text[i].second = source[text[i].first]; // update current node
          if (text[i].second==ENDMARKER) { // remove the sequence has reach the end
            std::vector<std::pair<size_type, node_type>>::iterator it = text.begin();
            std::advance(it, i);
            text.erase(it);
            --i;
          }
        } 
      } else {
        break;
      }
    } sorted.push_back(curr_sorted);
    prev_sorted = curr_sorted;
  }

  // parallel update nodes
  size_type node_num = gbwt.nodeSize();
  for (node_type i=0;i<node_num;++i) {
    // add to thread pool later
    updateRecordsParallel(gbwt, source, sorted, i, sample_interval, endmarker_edges);
  }
}
*/

template<class Source>
size_type
insert(DynamicGBWT& gbwt, std::vector<Sequence>& seqs, const Source& source, size_type sample_interval)
{
  // Sanity check sample interval only here.
  if (sample_interval == 0) {
    sample_interval = std::numeric_limits<size_type>::max();
  }

  // The outgoing edges are not expected to be sorted during construction. As
  // the endmarker may have millions of outgoing edges, we need a faster way of
  // mapping destination nodes to edges.
  std::unique_ptr<std::unordered_map<node_type, size_type>> endmarker_edges(
      new std::unordered_map<node_type, size_type>);
  if (gbwt.sigma() > 0) {
    const DynamicRecord &endmarker = gbwt.record(ENDMARKER);
    for (rank_type outrank = 0; outrank < endmarker.outdegree(); outrank++) {
      (*endmarker_edges)[endmarker.successor(outrank)] = outrank;
    }
  }

  //std::vector<std::vector<std::pair<size_type, node_type>>> sorted_seqs;	
  // Serial version
  //sortAllSequencesAllPosition(seqs, sorted_seqs, source);

  for(size_type iterations = 1; ; iterations++)
  {
    updateRecords(gbwt, seqs, iterations, sample_interval, endmarker_edges); // Insert the next nodes into the GBWT.
    nextPosition(seqs, source); // Determine the next position for each sequence.
    sortSequences(seqs); // Sort for the next iteration and remove the ones that have finished.
    if(seqs.empty()) { return iterations; }
    rebuildOffsets(gbwt, seqs, endmarker_edges); // Rebuild offsets in outgoing edges and sequences.
    advancePosition(seqs, source); // Move the sequences to the next position.
  }
}

/* ---- parrallel implementation of update records ----
 * This function will be submitted to a thread pool
 * each thread iterates through a path and update incoming of each node visited.
 * It will also build outgoing_offset_map for each record.
 */
void update_incoming_edge(DynamicGBWT &gbwt, const text_type &paths,
                          const size_type start_position,
                          std::shared_mutex &gbwt_mutex) {
  size_type position = start_position == 0 ? 0 : start_position - 1;
  node_type current_node_id = paths[position];
  node_type next_node_id = paths[position + 1];
  do {
    // get the current and next DynamicRecord
    DynamicRecord &current_record = gbwt.record(current_node_id);
    DynamicRecord &next_record = gbwt.record(next_node_id);

    // update incoming edges except for ENDMARKER
    if (next_node_id != ENDMARKER) {
      std::unique_lock<std::shared_mutex> write_lock(next_record.record_mutex);
      next_record.increment(current_node_id);
    }

    // advance a position in the path
    current_node_id = next_node_id;
    ++position;
    next_node_id = paths[position + 1];
  } while (current_node_id != ENDMARKER);

  // increase total length of gbwt
  std::unique_lock<std::shared_mutex> write_lock(gbwt_mutex);
  gbwt.header.size += position - start_position + 1;

  return;
} // namespace gbwt

// Iterate through incoming edges and build outgoing offset map
void build_offset_map(DynamicGBWT &gbwt, const size_type node_id) {
  DynamicRecord &record = gbwt.record(node_id);
  short_type outgoing_offset = 0;
  for (size_type i = 0; i < record.incoming.size(); ++i) {
    DynamicRecord &target_record = gbwt.record(record.incoming[i].first);
    {
      // insert the target node's offset to outgoing_offset_map
      std::unique_lock<std::shared_mutex> write_lock(
          target_record.record_mutex);
      target_record.outgoing_offset_map.insert({node_id, outgoing_offset});
    }
    outgoing_offset += record.incoming[i].second;
  }
  return;
}

void 
printSortedMatrix(
	std::vector<std::vector<std::pair<size_type, node_type>>>& sorted)
{
	for (size_t i=0; i < sorted.size(); i++) 
	{
	  for (size_t j=0; j < sorted[i].size(); j++)
	  {
	  	 std::cout << "(" << (int) i << ", " << (int) j << ") -> "
				   << "Pair(" 
				   << (int) sorted[i][j].first 
				   << ", "
				   << (int) sorted[i][j].second << ")\n";
	  }
	  std::cout << "\n";
	} 
}

template<class Source>
void
sortAllSequencesAllPosition(
  std::vector<Sequence>& seqs,
  std::vector<std::vector<std::pair<size_type, node_type>>>& sorted,
  const Source& source)
{
  //FIXME: copy constructor wastes time and space
  std::vector<Sequence> tmp(seqs);
  node_type curr = 1;
  while (1) {
    std::vector<std::pair<size_type, node_type>> curr_sorted;
    for (Sequence& s : tmp) {
      if (curr == s.next) {
        nextSequencePosition(s);
        advanceSequencePosition(s, source);
        curr_sorted.emplace_back(std::make_pair(s.id, s.next));
      }
    }
    sorted.emplace_back(curr_sorted);
    sortSequences(tmp);
    if (tmp.empty()) {
      printSortedMatrix(sorted);
      return;
    }
    curr++;
  }
}

/*
  Insert the sequences from the source to the GBWT. Maintains an invariant that
  the sequences are sorted by (curr, offset).

  Update the bidirectional flag in the header before calling this.
*/

template <>
size_type insert(DynamicGBWT &gbwt, std::vector<Sequence> &seqs,
                 const text_type &source, size_type sample_interval) {
  // Sanity check sample interval only here.
  if (sample_interval == 0) {
    sample_interval = std::numeric_limits<size_type>::max();
  }

  // The outgoing edges are not expected to be sorted during construction. As
  // the endmarker may have millions of outgoing edges, we need a faster way of
  // mapping destination nodes to edges.
  std::unique_ptr<std::unordered_map<node_type, size_type>> endmarker_edges(
      new std::unordered_map<node_type, size_type>);
  if (gbwt.sigma() > 0) {
    const DynamicRecord &endmarker = gbwt.record(ENDMARKER);
    for (rank_type outrank = 0; outrank < endmarker.outdegree(); outrank++) {
      (*endmarker_edges)[endmarker.successor(outrank)] = outrank;
    }
  }
<<<<<<< HEAD

  // ---- Store the start position ---- //
  std::vector<size_type> start_pos;
  for (auto &sequence : seqs) {
    start_pos.emplace_back(sequence.pos);
  }

=======
	
  // ---- Radix Sort  ---- //

	std::vector<std::vector<std::pair<size_type, node_type>>> sorted_seqs;	
  sortAllSequencesAllPosition(seqs, sorted_seqs, source);

  // ---- Update incoming edge ---- //
>>>>>>> f404f8c5
  const int thread_num = std::min((unsigned int)gbwt.sigma(),
                                  std::thread::hardware_concurrency() - 1);
  BS::thread_pool_light pool(thread_num);
  // ---- Radix Sort  ---- //
  auto sorted_seqs = radix_sort(source, start_pos, gbwt.sigma());
  int tmp = 0;
  // debug section of radix sort
  
  for (auto &vec : sorted_seqs) {
    std::cout << "\nid: " << tmp++ << "\n";
    for (auto &item : vec) {
      std::cout << "(" << item.first << ", " << item.second << ") ";
    }
  }
  

  // ---- Update incoming edge ---- //

  // add the incoming for the first path's first node since sdsl does not put
  // the endmarker at the begining.
  gbwt.record(source[seqs[0].pos]).increment(ENDMARKER);

  std::shared_mutex gbwt_mutex;
  for (auto &sequence : seqs) {
    size_type start_position = sequence.pos;
    pool.push_task(&gbwt::update_incoming_edge, std::ref(gbwt),
                   std::cref(source), start_position, std::ref(gbwt_mutex));
  }
  pool.wait_for_tasks();
  
  // ---- Build outgoing_offset_map ---- //
  for (short_type node_id = 1; node_id < gbwt.sigma(); ++node_id) {
    pool.push_task(&gbwt::build_offset_map, std::ref(gbwt), node_id);
  }
  pool.wait_for_tasks();
  
  /*
  // debug section of outgoing_offset_map
  /*
  for (short_type node_id = 1; node_id < gbwt.sigma(); ++node_id) {
    DynamicRecord &record = gbwt.record(node_id);
    std::cout << "node_id: " << node_id << "\n";
    for (auto &item : record.outgoing_offset_map) {
      std::cout << "(" << item.first << ", " << item.second << ")\n";
    }
  }
  */

  // ---- Given the radix sort table, update outgoing edges, body, and ids of Records(nodes) ---- //
	std::vector<std::vector<std::pair<size_type, node_type>>> endmarker_sorted;
  std::vector<std::pair<size_type, node_type>> end_sort;
  for (auto &sequence:seqs) {
    end_sort.emplace_back(std::make_pair(sequence.id, sequence.next));
  } endmarker_sorted.emplace_back(end_sort);

  // parallel update nodes
  size_type node_num = gbwt.sigma();
  for (node_type i=0;i<node_num;++i) {
    if (i==0) 
      updateRecordsParallel(gbwt, source, endmarker_sorted, i, sample_interval, endmarker_edges);
    else
      updateRecordsParallel(gbwt, source, sorted_seqs, i, sample_interval, endmarker_edges);
    /*
    pool.push_task(&gbwt::updateRecordsParallel, std::ref(gbwt), 
      std::cref(source), std::ref(sorted_seqs), std::cref(i), sample_interval, 
      std::ref(endmarker_edges));
    */
  }
  pool.wait_for_tasks();

  std::cerr << "\n-----  Record Before Recode  -----\n";
  print_record(gbwt.bwt);
  std::cerr << "------------------------------------\n";

  return 1;
} // namespace gbwt

//------------------------------------------------------------------------------

/*
  Insert a batch of sequences with ids (in the current insertion) starting from
  'start_id'. The template parameter should be an integer vector. Because
  resizing text_type always causes a reallocation, 'text_length' is used to pass
  the actual length of the text. This function assumes that text.size() >=
  text_length.

  insertBatch() leaves the index in a state where the outgoing edges are not
  necessarily sorted. Subsequent insertBatch() calls are possible, but the index
  cannot be used without calling recode().

  Flag has_both_orientations tells whether the text contains both orientations
  of each sequence.
*/

template <class IntegerVector>
void insertBatch(DynamicGBWT &index, const IntegerVector &text,
                 size_type text_length, size_type start_id,
                 bool has_both_orientations, size_type sample_interval) {
  double start = readTimer();
  if (text_length == 0) {
    return;
  }
  if (text[text_length - 1] != ENDMARKER) {
    std::cerr << "insertBatch(): The text must end with an endmarker"
              << std::endl;
    std::exit(EXIT_FAILURE);
  }
  if (!has_both_orientations) {
    index.header.unset(GBWTHeader::FLAG_BIDIRECTIONAL);
  }

  /*
    Find the start of each sequence and initialize the sequence objects at the
    endmarker node. Increase alphabet size and decrease offset if necessary.
  */
  bool seq_start = true;
  node_type min_node = (index.empty() ? std::numeric_limits<node_type>::max()
                                      : index.header.offset + 1);
  node_type max_node = (index.empty() ? 0 : index.sigma() - 1);
  std::vector<Sequence> seqs;
  for (size_type i = 0; i < text_length; i++) {
    if (seq_start) {
      seqs.push_back(Sequence(text, i, index.sequences()));
      seq_start = false;
      index.header.sequences++;
    }
    if (text[i] == ENDMARKER) {
      seq_start = true;
    } else {
      min_node = std::min(static_cast<node_type>(text[i]), min_node);
    }
    max_node = std::max(static_cast<node_type>(text[i]), max_node);
  }
  if (Verbosity::level >= Verbosity::EXTENDED) {
    std::cerr << "insertBatch(): Inserting sequences " << start_id << " to "
              << (start_id + seqs.size() - 1) << std::endl;
  }
  if (max_node == 0) {
    min_node = 1;
  } // No real nodes, setting offset to 0.
  index.resize(min_node - 1, max_node + 1);

  // Insert the sequences.
  size_type iterations = gbwt::insert(index, seqs, text, sample_interval);
  if (Verbosity::level >= Verbosity::EXTENDED) {
    double seconds = readTimer() - start;
    std::cerr << "insertBatch(): " << iterations << " iterations in " << seconds
              << " seconds" << std::endl;
  }
}

//------------------------------------------------------------------------------

void DynamicGBWT::insert(const text_type &text, bool has_both_orientations,
                         size_type sample_interval) {
  if (text.empty()) {
    if (Verbosity::level >= Verbosity::FULL) {
      std::cerr << "DynamicGBWT::insert(): The input text is empty"
                << std::endl;
    }
    return;
  }
  gbwt::insertBatch(*this, text, text.size(), 0, has_both_orientations,
                    sample_interval);
  this->recode();
}

void DynamicGBWT::insert(const text_type &text, size_type text_length,
                         bool has_both_orientations,
                         size_type sample_interval) {
  if (text_length == 0) {
    if (Verbosity::level >= Verbosity::FULL) {
      std::cerr << "DynamicGBWT::insert(): The input text is empty"
                << std::endl;
    }
    return;
  }
  if (text_length > text.size()) {
    std::cerr << "DynamicGBWT::insert(): Specified text length is larger than "
                 "container size"
              << std::endl;
    std::exit(EXIT_FAILURE);
  }
  gbwt::insertBatch(*this, text, text_length, 0, has_both_orientations,
                    sample_interval);
  this->recode();
}

void DynamicGBWT::insert(const vector_type &text, bool has_both_orientations,
                         size_type sample_interval) {
  if (text.empty()) {
    if (Verbosity::level >= Verbosity::FULL) {
      std::cerr << "DynamicGBWT::insert(): The input text is empty"
                << std::endl;
    }
    return;
  }
  gbwt::insertBatch(*this, text, text.size(), 0, has_both_orientations,
                    sample_interval);
  this->recode();
}

void DynamicGBWT::insert(text_buffer_type &text, size_type batch_size,
                         bool both_orientations, size_type sample_interval) {
  double start = readTimer();

  if (text.size() == 0) {
    if (Verbosity::level >= Verbosity::FULL) {
      std::cerr << "DynamicGBWT::insert(): The input text is empty"
                << std::endl;
    }
    return;
  }
  if (batch_size == 0) {
    batch_size = text.size();
  }
  size_type old_sequences = this->sequences();

  // Create a builder using this index.
  GBWTBuilder builder(text.width(), batch_size, sample_interval);
  builder.swapIndex(*this);

  // Insert all sequences.
  vector_type sequence;
  for (size_type node : text) {
    if (node == ENDMARKER) {
      builder.insert(sequence, both_orientations);
      sequence.clear();
    } else {
      sequence.push_back(node);
    }
  }
  if (!(sequence.empty())) {
    builder.insert(sequence, both_orientations);
    sequence.clear();
  }

  // Finish the construction and get the index contents back.
  builder.finish();
  builder.swapIndex(*this);

  if (Verbosity::level >= Verbosity::BASIC) {
    double seconds = readTimer() - start;
    std::cerr << "DynamicGBWT::insert(): Inserted "
              << (this->sequences() - old_sequences)
              << " sequences of total length " << text.size() << " in "
              << seconds << " seconds" << std::endl;
  }
}

//------------------------------------------------------------------------------

void removePositions(DynamicRecord &record, node_type node,
                     const std::vector<edge_type> &ra, size_type &rank_offset) {
  if (ra[rank_offset].first != node) {
    return;
  }

  size_type body_offset = 0, body_tail = 0;
  size_type bwt_offset = (record.body.empty() ? 0 : record.body.front().second);
  size_type sample_offset = 0, sample_tail = 0;
  size_type removed = 0;

  // Process the removed positions in this record.
  while (rank_offset < ra.size() && ra[rank_offset].first == node) {
    // Copy runs that are before the next removed position. Then adjust the run
    // covering the removed position and skip it if it becomes empty.
    // We can safely assume that the run covering the position exists.
    while (bwt_offset <= ra[rank_offset].second) {
      record.body[body_tail] = record.body[body_offset];
      body_tail++;
      body_offset++;
      bwt_offset += record.body[body_offset].second;
    }
    record.body[body_offset].second--;
    if (record.body[body_offset].second == 0) {
      body_offset++;
      if (body_offset < record.body.size()) {
        bwt_offset += record.body[body_offset].second;
      }
    }
    record.body_size--;

    // Update the samples that are before the next removed position.
    // Then delete the sample that may cover the position.
    while (sample_offset < record.ids.size() &&
           record.ids[sample_offset].first < ra[rank_offset].second) {
      record.ids[sample_tail].first = record.ids[sample_offset].first - removed;
      record.ids[sample_tail].second = record.ids[sample_offset].second;
      sample_tail++;
      sample_offset++;
    }
    if (sample_offset < record.ids.size() &&
        record.ids[sample_offset].first == ra[rank_offset].second) {
      sample_offset++;
    }

    rank_offset++;
    removed++;
  }

  // Process the tail of the record and resize the arrays.
  while (body_offset < record.body.size()) {
    record.body[body_tail] = record.body[body_offset];
    body_tail++;
    body_offset++;
  }
  record.body.resize(body_tail);
  while (sample_offset < record.ids.size()) {
    record.ids[sample_tail].first = record.ids[sample_offset].first - removed;
    record.ids[sample_tail].second = record.ids[sample_offset].second;
    sample_tail++;
    sample_offset++;
  }
  record.ids.resize(sample_tail);

  // Remove unused outgoing edges.
  record.removeUnusedEdges();
}

void updateSamples(DynamicRecord &record,
                   const sdsl::bit_vector::rank_1_type &remaining_rank) {
  for (sample_type &sample : record.ids) {
    sample.second = remaining_rank(sample.second);
  }
}

size_type DynamicGBWT::remove(const std::vector<size_type> &seq_ids,
                              size_type chunk_size) {
  double start = readTimer();

  if (seq_ids.empty()) {
    if (Verbosity::level >= Verbosity::FULL) {
      std::cerr << "DynamicGBWT::remove(): No sequences to remove" << std::endl;
    }
    return 0;
  }

  std::vector<size_type> to_remove;
  for (size_type seq_id : seq_ids) {
    if (this->bidirectional()) {
      to_remove.push_back(Path::encode(seq_id, false));
      to_remove.push_back(Path::encode(seq_id, true));
    } else {
      to_remove.push_back(seq_id);
    }
  }
  removeDuplicates(to_remove, false);
  for (size_type seq_id : to_remove) {
    if (seq_id >= this->sequences()) {
      std::cerr << "DynamicGBWT::remove(): Invalid sequence id: " << seq_id
                << std::endl;
      return 0;
    }
  }

  // Build a bitvector of the sequences that will remain.
  sdsl::bit_vector remaining(this->sequences(), 1);
  for (size_type seq_id : to_remove) {
    remaining[seq_id] = 0;
  }
  sdsl::bit_vector::rank_1_type remaining_rank;
  sdsl::util::init_support(remaining_rank, &remaining);

  // Build the rank array.
  double ra_start = readTimer();
  std::vector<edge_type> ra;
  std::vector<std::vector<edge_type>> buffers(omp_get_max_threads());
  DecompressedRecord fast_endmarker = this->endmarker();
#pragma omp parallel for schedule(dynamic, chunk_size)
  for (size_type i = 0; i < to_remove.size(); i++) {
    std::vector<edge_type> &buffer = buffers[omp_get_thread_num()];
    buffer.push_back(edge_type(ENDMARKER, to_remove[i]));
    edge_type pos = fast_endmarker.LF(to_remove[i]);
    while (pos.first != ENDMARKER) {
      buffer.push_back(pos);
      pos = this->LF(pos);
    }
#pragma omp critical
    { ra.insert(ra.end(), buffer.begin(), buffer.end()); }
    buffer.clear();
  }
  parallelQuickSort(ra.begin(), ra.end());
  if (Verbosity::level >= Verbosity::BASIC) {
    double seconds = readTimer() - ra_start;
    std::cerr << "DynamicGBWT::remove(): Rank array built in " << seconds
              << " seconds" << std::endl;
  }

  // Remove the sequences.
  double update_start = readTimer();
  size_type offset = 0; // Current offset in ra.
  for (comp_type comp = 0; comp < this->effective(); comp++) {
    node_type node = this->toNode(comp);
    if (offset < ra.size()) {
      removePositions(this->record(node), node, ra, offset);
    }
    updateSamples(this->record(node), remaining_rank);
  }
  if (Verbosity::level >= Verbosity::BASIC) {
    double seconds = readTimer() - update_start;
    std::cerr << "DynamicGBWT::remove(): Records updated in " << seconds
              << " seconds" << std::endl;
  }

  // Update the header.
  this->header.sequences -= to_remove.size();
  this->header.size -= ra.size();

  // Remove empty nodes from both ends and rebuild the edges from the BWT.
  this->resize();
  if (Verbosity::level >= Verbosity::FULL) {
    std::cerr << "DynamicGBWT::remove(): Rebuilding the edges" << std::endl;
  }
  this->rebuildIncoming();
  this->rebuildOutgoing();

  if (Verbosity::level >= Verbosity::BASIC) {
    double seconds = readTimer() - start;
    std::cerr << "DynamicGBWT::remove(): Removed " << to_remove.size()
              << " sequences of total length " << ra.size() << " in " << seconds
              << " seconds" << std::endl;
  }

  return ra.size();
}

size_type DynamicGBWT::remove(size_type seq_id, size_type chunk_size) {
  return this->remove(std::vector<size_type>(seq_id, 1), chunk_size);
}

//------------------------------------------------------------------------------

template <class GBWTType>
void mergeMetadata(DynamicGBWT &index, const GBWTType &source,
                   bool index_was_empty) {
  // One of the GBWTs is empty.
  if (source.empty()) {
    return;
  }
  if (index_was_empty) {
    if (source.hasMetadata()) {
      index.addMetadata();
      index.metadata = source.metadata;
    }
    return;
  }

  // Non-empty GBWTs.
  if (index.hasMetadata() && source.hasMetadata()) {
    index.metadata.merge(source.metadata, false,
                         true); // Different samples, same contigs.
  } else if (index.hasMetadata()) {
    if (Verbosity::level >= Verbosity::BASIC) {
      std::cerr << "DynamicGBWT::merge(): Clearing metadata: no metadata in "
                   "the other GBWT"
                << std::endl;
    }
    index.clearMetadata();
  }
}

void DynamicGBWT::merge(const GBWT &source, size_type batch_size,
                        size_type sample_interval) {
  double start = readTimer();

  if (source.empty()) {
    if (Verbosity::level >= Verbosity::FULL) {
      std::cerr << "DynamicGBWT::merge(): The input GBWT is empty" << std::endl;
    }
    return;
  }
  bool index_was_empty = this->empty();

  // The merged index is bidirectional only if both indexes are bidirectional.
  if (!(source.bidirectional())) {
    this->header.unset(GBWTHeader::FLAG_BIDIRECTIONAL);
  }

  // Increase alphabet size and decrease offset if necessary.
  if (batch_size == 0) {
    batch_size = source.sequences();
  }
  this->resize(source.header.offset, source.sigma());

  // Insert the sequences in batches.
  const DecompressedRecord &endmarker = source.endmarker();
  size_type source_id = 0;
  while (source_id < source.sequences()) {
    double batch_start = readTimer();
    size_type limit = std::min(source_id + batch_size, source.sequences());
    std::vector<Sequence> seqs;
    seqs.reserve(limit - source_id);
    while (source_id < limit) // Create the new sequence iterators.
    {
      seqs.emplace_back(endmarker[source_id], this->sequences(), source_id);
      this->header.sequences++;
      source_id++;
    }
    if (Verbosity::level >= Verbosity::EXTENDED) {
      std::cerr << "DynamicGBWT::merge(): Inserting sequences "
                << (source_id - seqs.size()) << " to " << (source_id - 1)
                << std::endl;
    }
    size_type iterations = gbwt::insert(*this, seqs, source, sample_interval);
    if (Verbosity::level >= Verbosity::EXTENDED) {
      double seconds = readTimer() - batch_start;
      std::cerr << "DynamicGBWT::merge(): " << iterations << " iterations in "
                << seconds << " seconds" << std::endl;
    }
  }

  // Finally sort the outgoing edges.
  this->recode();

  // Merge the metadata.
  mergeMetadata(*this, source, index_was_empty);

  if (Verbosity::level >= Verbosity::BASIC) {
    double seconds = readTimer() - start;
    std::cerr << "DynamicGBWT::merge(): Inserted " << source.sequences()
              << " sequences of total length " << source.size() << " in "
              << seconds << " seconds" << std::endl;
  }
}

//------------------------------------------------------------------------------

/*
  Builds the rank array of 'right' relative to 'left'. When the rank array RA is
  sorted, we know that there will be RA[i] characters from left_BWT before
  right_BWT[i].

  We assume that 'buffers' has been set to use the same number of threads as
  OpenMP. The sequences from 'right' will get identifiers after those from
  'left'.
*/

void buildRA(const DynamicGBWT &left, const DynamicGBWT &right,
             MergeBuffers &buffers) {
  DecompressedRecord right_endmarker = right.endmarker();

#pragma omp parallel for schedule(dynamic, buffers.parameters.chunk_size)
  for (size_type sequence = 0; sequence < right.sequences(); sequence++) {
    // The new sequence will be after all existing sequences in 'left'.
    size_type thread = omp_get_thread_num();
    buffers.insert(edge_type(ENDMARKER, left.sequences()), thread);

    // Computing LF() at the endmarker can be expensive, so we do it using the
    // incoming edges at the destination node instead. If the sequence is empty,
    // countUntil(). will return 0, because the endmarker does not have incoming
    // edges.
    edge_type right_pos = right_endmarker.LF(sequence);
    edge_type left_pos(right_pos.first,
                       left.record(right_pos.first).countUntil(ENDMARKER));

    // Main loop. We can assume that the positions are always valid.
    while (right_pos.first != ENDMARKER) {
      buffers.insert(left_pos, thread);
      right_pos = right.LF(right_pos);
      left_pos =
          edge_type(right_pos.first, left.fullLF(left_pos, right_pos.first));
    }
  }

  buffers.flush();
}

/*
  Merge the outgoing edges. We can ignore the offsets for now.
*/

std::vector<edge_type> mergeOutgoing(const std::vector<edge_type> &left,
                                     const std::vector<edge_type> &right) {
  std::vector<edge_type> result;

  auto left_iter = left.begin();
  auto right_iter = right.begin();
  while (left_iter != left.end() && right_iter != right.end()) {
    if (left_iter->first == right_iter->first) {
      result.push_back(*left_iter);
      ++left_iter;
      ++right_iter;
    } else if (left_iter->first < right_iter->first) {
      result.push_back(*left_iter);
      ++left_iter;
    } else {
      result.push_back(*right_iter);
      ++right_iter;
    }
  }
  while (left_iter != left.end()) {
    result.push_back(*left_iter);
    ++left_iter;
  }
  while (right_iter != right.end()) {
    result.push_back(*right_iter);
    ++right_iter;
  }

  return result;
}

/*
  Recode the run from 'source' using 'outgoing' as the list of outgoing edges.
*/

run_type recodeRun(run_type run, const DynamicRecord &source,
                   const std::vector<edge_type> &outgoing) {
  run.first = edgeTo(source.successor(run.first), outgoing);
  return run;
}

/*
  Merges 'right' into 'left' using the rank array. We need the node identifier
  for finding the correct range in the rank array and the number of sequences in
  'left' for updating the samples from 'right'.
*/

void mergeRecords(DynamicRecord &left, const DynamicRecord &right,
                  ProducerBuffer<RankArray> &ra, node_type node,
                  size_type left_sequences) {
  // Rebuild the record using these structures.
  std::vector<edge_type> new_outgoing =
      mergeOutgoing(left.outgoing, right.outgoing);
  RunMerger new_body(new_outgoing.size());
  std::vector<sample_type> new_samples;

  // Rank array contains the number of elements from 'left' before each element
  // from 'right'.
  auto left_iter = left.body.begin();
  auto right_iter = right.body.begin();
  auto left_sample_iter = left.ids.begin();
  auto right_sample_iter = right.ids.begin();
  run_type left_run(0, 0), right_run(0, 0);
  size_type insert_count = 0;
  while (!(ra.end()) && ra->first == node) {
    // Add runs from 'left'.
    while (new_body.size() < ra->second + insert_count) {
      if (left_run.second == 0) {
        left_run = recodeRun(*left_iter, left, new_outgoing);
        ++left_iter;
      }
      size_type insert_length =
          std::min(static_cast<size_type>(left_run.second),
                   ra->second + insert_count - new_body.size());
      new_body.insert(run_type(left_run.first, insert_length));
      left_run.second -= insert_length;
    }
    // Add samples from 'left'.
    while (left_sample_iter != left.ids.end() &&
           left_sample_iter->first < ra->second) {
      new_samples.emplace_back(left_sample_iter->first + insert_count,
                               left_sample_iter->second);
      ++left_sample_iter;
    }
    // Add a single value and the possible sample from 'right'.
    if (right_run.second == 0) {
      right_run = recodeRun(*right_iter, right, new_outgoing);
      ++right_iter;
    }
    new_body.insert(right_run.first);
    if (right_sample_iter != right.ids.end() &&
        right_sample_iter->first == insert_count) {
      new_samples.emplace_back(ra->second + insert_count,
                               right_sample_iter->second + left_sequences);
      ++right_sample_iter;
    }
    right_run.second--;
    insert_count++;
    ++ra;
  }

  // Add the remaining runs from 'left'.
  if (left_run.second > 0) {
    new_body.insert(left_run);
  }
  while (left_iter != left.body.end()) {
    new_body.insert(recodeRun(*left_iter, left, new_outgoing));
    ++left_iter;
  }
  // Add the remaining samples from 'left'.
  while (left_sample_iter != left.ids.end()) {
    new_samples.emplace_back(left_sample_iter->first + insert_count,
                             left_sample_iter->second);
    ++left_sample_iter;
  }

  // Use the new data in 'left'.
  swapBody(left, new_body);
  left.outgoing.swap(new_outgoing);
  left.ids.swap(new_samples);
}

//------------------------------------------------------------------------------

void DynamicGBWT::merge(const DynamicGBWT &source,
                        const MergeParameters &parameters) {
  double start = readTimer();

  if (source.empty()) {
    if (Verbosity::level >= Verbosity::FULL) {
      std::cerr << "DynamicGBWT::merge(): The input GBWT is empty" << std::endl;
    }
    return;
  }
  bool index_was_empty = this->empty();

  // The merged index is bidirectional only if both indexes are bidirectional.
  if (!(source.bidirectional())) {
    this->header.unset(GBWTHeader::FLAG_BIDIRECTIONAL);
  }

  // Increase alphabet size and decrease offset if necessary.
  this->resize(source.header.offset, source.sigma());

  // Determine the node ranges for merge jobs.
  std::vector<range_type> node_ranges = Range::partition(
      range_type(0, this->effective() - 1), parameters.merge_jobs);
  for (range_type &range : node_ranges) {
    range.first = this->toNode(range.first);
    range.second = this->toNode(range.second);
  }

  // Build the rank array.
  double ra_start = readTimer();
  MergeBuffers mb(source.size(), omp_get_max_threads(), parameters,
                  node_ranges);
  buildRA(*this, source, mb);
  if (Verbosity::level >= Verbosity::BASIC) {
    double seconds = readTimer() - ra_start;
    std::cerr << "DynamicGBWT::merge(): Rank array built in " << seconds
              << " seconds" << std::endl;
  }

  // Merge the records.
  double merge_start = readTimer();
#pragma omp parallel for schedule(static)
  for (size_type job = 0; job < node_ranges.size(); job++) {
    ProducerBuffer<RankArray> ra(*(mb.ra[job]));
    for (node_type node = node_ranges[job].first;
         node <= node_ranges[job].second; node++) {
      if (!(source.contains(node))) {
        continue;
      }
      mergeRecords(this->record(node), source.record(node), ra, node,
                   this->sequences());
    }
  }
  if (Verbosity::level >= Verbosity::BASIC) {
    double seconds = readTimer() - merge_start;
    std::cerr << "DynamicGBWT::merge(): Records merged in " << seconds
              << " seconds" << std::endl;
  }

  // Merge the headers. Note that we need the original header for merging the
  // records.
  this->header.size += source.size();
  this->header.sequences += source.sequences();

  // Rebuild the incoming edges from the record bodies and the outgoing edges.
  // Then rebuild the offsets in the outgoing edges from the incoming edges.
  if (Verbosity::level >= Verbosity::FULL) {
    std::cerr << "DynamicGBWT::merge(): Rebuilding the edges" << std::endl;
  }
  this->rebuildIncoming();
  this->rebuildOutgoing();

  // Merge the metadata.
  mergeMetadata(*this, source, index_was_empty);

  if (Verbosity::level >= Verbosity::BASIC) {
    double seconds = readTimer() - start;
    std::cerr << "DynamicGBWT::merge(): Inserted " << source.sequences()
              << " sequences of total length " << source.size() << " in "
              << seconds << " seconds" << std::endl;
  }
}

//------------------------------------------------------------------------------

size_type DynamicGBWT::tryLocate(node_type node, size_type i) const {
  const DynamicRecord &record = this->record(node);
  for (sample_type sample : record.ids) {
    if (sample.first == i) {
      return sample.second;
    }
    if (sample.first > i) {
      break;
    }
  }
  return invalid_sequence();
}

// FIXME This should really have a common implementation with
// GBWT::locate(state).
std::vector<size_type> DynamicGBWT::locate(SearchState state) const {
  std::vector<size_type> result;
  if (!(this->contains(state))) {
    return result;
  }

  // Initialize BWT positions for each offset in the range.
  std::vector<edge_type> positions(state.size());
  for (size_type i = state.range.first; i <= state.range.second; i++) {
    positions[i - state.range.first] = edge_type(state.node, i);
  }

  // Continue with LF() until samples have been found for all sequences.
  while (!(positions.empty())) {
    size_type tail = 0;
    node_type curr = invalid_node();
    const DynamicRecord *current = nullptr;
    std::vector<sample_type>::const_iterator sample;
    edge_type LF_result;
    range_type LF_range;

    for (size_type i = 0; i < positions.size(); i++) {
      if (positions[i].first != curr) // Node changed.
      {
        curr = positions[i].first;
        current = &(this->record(curr));
        sample = current->nextSample(positions[i].second);
        LF_range.first = positions[i].second;
        LF_result = current->runLF(positions[i].second, LF_range.second);
      }
      while (sample != current->ids.end() &&
             sample->first < positions[i].second) // Went past the sample.
      {
        ++sample;
      }
      if (sample == current->ids.end() ||
          sample->first > positions[i].second) // Not sampled.
      {
        if (positions[i].second >
            LF_range.second) // Went past the existing LF() result.
        {
          LF_range.first = positions[i].second;
          LF_result = current->runLF(positions[i].second, LF_range.second);
        }
        positions[tail] =
            edge_type(LF_result.first,
                      LF_result.second + positions[i].second - LF_range.first);
        tail++;
      } else // Found a sample.
      {
        result.push_back(sample->second);
      }
    }
    positions.resize(tail);
    sequentialSort(positions.begin(), positions.end());
  }

  removeDuplicates(result, false);
  return result;
}

//------------------------------------------------------------------------------

void printStatistics(const DynamicGBWT &gbwt, const std::string &name,
                     std::ostream &out) {
  printHeader(indexType(gbwt), out) << name;
  if (gbwt.bidirectional()) {
    out << " (bidirectional)";
  }
  out << std::endl;
  printHeader("Total length", out) << gbwt.size() << std::endl;
  printHeader("Sequences", out) << gbwt.sequences() << std::endl;
  printHeader("Alphabet size", out) << gbwt.sigma() << std::endl;
  printHeader("Effective", out) << gbwt.effective() << std::endl;
  std::pair<size_type, size_type> runs = gbwt.runs();
  printHeader("Runs", out) << runs.first << " concrete / " << runs.second
                           << " logical" << std::endl;
  printHeader("DA samples", out) << gbwt.samples() << std::endl;
  if (gbwt.hasMetadata()) {
    printHeader("Metadata", out) << gbwt.metadata << std::endl;
  }
  out << std::endl;
}

std::string indexType(const DynamicGBWT &) { return "Dynamic GBWT"; }

//------------------------------------------------------------------------------

GBWTBuilder::GBWTBuilder(size_type node_width, size_type buffer_size,
                         size_type sample_interval)
    : input_buffer(buffer_size, 0, node_width),
      construction_buffer(buffer_size, 0, node_width),
      id_sample_interval(sample_interval), input_tail(0), construction_tail(0),
      inserted_sequences(0), batch_sequences(0), has_both_orientations(true) {}

GBWTBuilder::~GBWTBuilder() {
  // Wait for the construction thread to finish.
  if (this->builder.joinable()) {
    this->builder.join();
  }
}

void GBWTBuilder::swapIndex(DynamicGBWT &another_index) {
  this->index.swap(another_index);
}

void GBWTBuilder::insert(const vector_type &sequence, bool both_orientations) {
  size_type space_required = sequence.size() + 1;
  if (both_orientations) {
    space_required *= 2;
  }
  if (space_required > this->input_buffer.size()) {
    std::cerr << "GBWTBuilder::insert(): Sequence is too long for the buffer, "
                 "skipping"
              << std::endl;
    return;
  }
  this->has_both_orientations &= both_orientations;

  // Flush the buffer if necessary.
  if (this->input_tail + space_required > this->input_buffer.size()) {
    this->flush();
  }

  // Forward orientation.
  for (auto node : sequence) {
    this->input_buffer[this->input_tail] = node;
    this->input_tail++;
  }
  this->input_buffer[this->input_tail] = ENDMARKER;
  this->input_tail++;
  this->batch_sequences++;

  // Reverse orientation.
  if (both_orientations) {
    reversePath(sequence, this->input_buffer, this->input_tail);
    this->input_buffer[this->input_tail] = ENDMARKER;
    this->input_tail++;
    this->batch_sequences++;
  }
}

void GBWTBuilder::finish() {
  // Flush the buffer if necessary.
  this->flush();

  // Wait for the construction thread to finish.
  if (this->builder.joinable()) {
    this->builder.join();
  }

  // Finally recode the index to make it serializable.
  this->index.recode();
  std::cerr << "\n-----  Record After Recode  -----\n";
  print_record(this->index.bwt);
  std::cerr << "----------------------------------\n";
}

void GBWTBuilder::flush() {
  // Wait for the construction thread to finish.
  if (this->builder.joinable()) {
    this->builder.join();
  }

  // Swap the input buffer and the construction buffer.
  this->input_buffer.swap(this->construction_buffer);
  this->construction_tail = this->input_tail;
  this->input_tail = 0;

  // Launch a new construction thread if necessary.
  if (this->construction_tail > 0) {
    this->builder =
        std::thread(gbwt::insertBatch<text_type>, std::ref(this->index),
                    std::cref(this->construction_buffer),
                    this->construction_tail, this->inserted_sequences,
                    this->has_both_orientations, this->id_sample_interval);
    this->inserted_sequences += this->batch_sequences;
    this->batch_sequences = 0;
  }
}

//------------------------------------------------------------------------------

} // namespace gbwt<|MERGE_RESOLUTION|>--- conflicted
+++ resolved
@@ -793,38 +793,6 @@
   equivalent to sorting by (curr, offset) in the next interation.
 */
 
-void
-nextSequencePosition(Sequence& seq)
-{
-  seq.pos++;
-}
-
-void
-advanceSequencePosition(Sequence& seq, const text_type& text)
-{
-  seq.curr = seq.next;
-  seq.next = text[seq.pos];
-}
-
-void
-advanceSequencePosition(Sequence& seq, const vector_type& text)
-{
-  seq.curr = seq.next;
-  seq.next = text[seq.pos];
-}
-
-void
-advanceSequencePosition(Sequence& seq, const GBWT& source)
-{
-  node_type curr = seq.next;
-  const CompressedRecord current = source.record(curr);
-  CompressedRecordIterator iter(current);
-  seq.curr = seq.next;
-  while(iter.offset() <= seq.pos) { ++iter; }
-  seq.next = current.successor(iter->first);
-}
-
-
 void sortSequences(std::vector<Sequence> &seqs) {
   sequentialSort(seqs.begin(), seqs.end());
   size_type head = 0;
@@ -837,24 +805,6 @@
     }
     seqs.resize(seqs.size() - head);
   }
-}
-
-void 
-printSortedMatrix(
-	std::vector<std::vector<std::pair<size_type, node_type>>>& sorted)
-{
-	for (size_t i=0; i < sorted.size(); i++) 
-	{
-	  for (size_t j=0; j < sorted[i].size(); j++)
-	  {
-	  	 std::cout << "(" << (int) i << ", " << (int) j << ") -> "
-				   << "Pair(" 
-				   << (int) sorted[i][j].first 
-				   << ", "
-				   << (int) sorted[i][j].second << ")\n";
-	  }
-	  std::cout << "\n";
-	} 
 }
 
 /*
@@ -1284,7 +1234,6 @@
       (*endmarker_edges)[endmarker.successor(outrank)] = outrank;
     }
   }
-<<<<<<< HEAD
 
   // ---- Store the start position ---- //
   std::vector<size_type> start_pos;
@@ -1292,29 +1241,24 @@
     start_pos.emplace_back(sequence.pos);
   }
 
-=======
-	
-  // ---- Radix Sort  ---- //
-
-	std::vector<std::vector<std::pair<size_type, node_type>>> sorted_seqs;	
-  sortAllSequencesAllPosition(seqs, sorted_seqs, source);
-
   // ---- Update incoming edge ---- //
->>>>>>> f404f8c5
   const int thread_num = std::min((unsigned int)gbwt.sigma(),
                                   std::thread::hardware_concurrency() - 1);
   BS::thread_pool_light pool(thread_num);
+  
   // ---- Radix Sort  ---- //
   auto sorted_seqs = radix_sort(source, start_pos, gbwt.sigma());
   int tmp = 0;
+  
   // debug section of radix sort
-  
+  /*
   for (auto &vec : sorted_seqs) {
     std::cout << "\nid: " << tmp++ << "\n";
     for (auto &item : vec) {
       std::cout << "(" << item.first << ", " << item.second << ") ";
     }
   }
+  */
   
 
   // ---- Update incoming edge ---- //
@@ -1339,7 +1283,6 @@
   
   /*
   // debug section of outgoing_offset_map
-  /*
   for (short_type node_id = 1; node_id < gbwt.sigma(); ++node_id) {
     DynamicRecord &record = gbwt.record(node_id);
     std::cout << "node_id: " << node_id << "\n";
@@ -1350,7 +1293,7 @@
   */
 
   // ---- Given the radix sort table, update outgoing edges, body, and ids of Records(nodes) ---- //
-	std::vector<std::vector<std::pair<size_type, node_type>>> endmarker_sorted;
+  std::vector<std::vector<std::pair<size_type, node_type>>> endmarker_sorted;
   std::vector<std::pair<size_type, node_type>> end_sort;
   for (auto &sequence:seqs) {
     end_sort.emplace_back(std::make_pair(sequence.id, sequence.next));
