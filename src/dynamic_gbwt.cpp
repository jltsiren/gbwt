/*
  Copyright (c) 2017, 2018, 2019, 2020, 2021 Jouni Siren
  Copyright (c) 2017 Genome Research Ltd.

  Author: Jouni Siren <jouni.siren@iki.fi>

  Permission is hereby granted, free of charge, to any person obtaining a copy
  of this software and associated documentation files (the "Software"), to deal
  in the Software without restriction, including without limitation the rights
  to use, copy, modify, merge, publish, distribute, sublicense, and/or sell
  copies of the Software, and to permit persons to whom the Software is
  furnished to do so, subject to the following conditions:

  The above copyright notice and this permission notice shall be included in all
  copies or substantial portions of the Software.

  THE SOFTWARE IS PROVIDED "AS IS", WITHOUT WARRANTY OF ANY KIND, EXPRESS OR
  IMPLIED, INCLUDING BUT NOT LIMITED TO THE WARRANTIES OF MERCHANTABILITY,
  FITNESS FOR A PARTICULAR PURPOSE AND NONINFRINGEMENT. IN NO EVENT SHALL THE
  AUTHORS OR COPYRIGHT HOLDERS BE LIABLE FOR ANY CLAIM, DAMAGES OR OTHER
  LIABILITY, WHETHER IN AN ACTION OF CONTRACT, TORT OR OTHERWISE, ARISING FROM,
  OUT OF OR IN CONNECTION WITH THE SOFTWARE OR THE USE OR OTHER DEALINGS IN THE
  SOFTWARE.
*/

<<<<<<< HEAD
#include <gbwt/BS_thread_pool_light.h>
#include <thrust_sort.cuh>

#include <gbwt/bwtmerge.h>
=======
>>>>>>> a9b96a14
#include <gbwt/dynamic_gbwt.h>

#include <memory>
#include <shared_mutex>
#include <unordered_map>

namespace gbwt {

//------------------------------------------------------------------------------

// Numerical class constants.

constexpr size_type DynamicGBWT::INSERT_BATCH_SIZE;
constexpr size_type DynamicGBWT::MIN_SEQUENCES_PER_BATCH;
constexpr size_type DynamicGBWT::REMOVE_CHUNK_SIZE;
constexpr size_type DynamicGBWT::MERGE_BATCH_SIZE;
constexpr size_type DynamicGBWT::SAMPLE_INTERVAL;

//------------------------------------------------------------------------------

// Other class variables.

const std::string DynamicGBWT::EXTENSION = ".gbwt";

//------------------------------------------------------------------------------

DynamicGBWT::DynamicGBWT() { this->addSource(); }

DynamicGBWT::DynamicGBWT(const DynamicGBWT &source) { this->copy(source); }

DynamicGBWT::DynamicGBWT(const GBWT &source) { this->copy(source); }

DynamicGBWT::DynamicGBWT(DynamicGBWT &&source) { *this = std::move(source); }

DynamicGBWT::~DynamicGBWT() {}

void DynamicGBWT::swap(DynamicGBWT &another) {
  if (this != &another) {
    this->header.swap(another.header);
    this->tags.swap(another.tags);
    this->bwt.swap(another.bwt);
    this->metadata.swap(another.metadata);
  }
}

DynamicGBWT &DynamicGBWT::operator=(const DynamicGBWT &source) {
  if (this != &source) {
    this->copy(source);
  }
  return *this;
}

DynamicGBWT &DynamicGBWT::operator=(const GBWT &source) {
  this->copy(source);
  return *this;
}

DynamicGBWT &DynamicGBWT::operator=(DynamicGBWT &&source) {
  if (this != &source) {
    this->header = std::move(source.header);
    this->tags = std::move(source.tags);
    this->bwt = std::move(source.bwt);
    this->metadata = std::move(source.metadata);
  }
  return *this;
}

void DynamicGBWT::resample(size_type sample_interval) {
  // Delete old samples to save memory.
  for (DynamicRecord &record : this->bwt) {
    record.ids = std::vector<sample_type>();
  }
  std::vector<std::pair<node_type, sample_type>> samples =
      gbwt::resample(*this, sample_interval);
  for (auto sample : samples) {
    this->bwt[sample.first].ids.push_back(sample.second);
  }
}

size_type DynamicGBWT::serialize(std::ostream &out,
                                 sdsl::structure_tree_node *v,
                                 std::string name) const {
  sdsl::structure_tree_node *child =
      sdsl::structure_tree::add_child(v, name, sdsl::util::class_name(*this));
  size_type written_bytes = 0;

  written_bytes += this->header.serialize(out, child, "header");
  written_bytes += this->tags.serialize(out, child, "tags");

  {
    RecordArray array(this->bwt);
    written_bytes += array.serialize(out, child, "bwt");
  }

  {
    DASamples compressed_samples(this->bwt);
    written_bytes += compressed_samples.serialize(out, child, "da_samples");
  }

  if (this->hasMetadata()) {
    written_bytes += this->metadata.serialize(out, child, "metadata");
  }

  sdsl::structure_tree::add_size(child, written_bytes);
  return written_bytes;
}

void DynamicGBWT::load(std::istream &in) {
  // Read the header.
  GBWTHeader h = sdsl::simple_sds::load_value<GBWTHeader>(in);
  h.check();
  bool simple_sds = h.get(GBWTHeader::FLAG_SIMPLE_SDS);
  bool has_tags = h.version >= 5;       // FIXME Replace with symbolic constant.
  h.unset(GBWTHeader::FLAG_SIMPLE_SDS); // We only set this flag in the
                                        // serialized header.
  h.setVersion();                       // Update to the current version.
  this->header = h;

  // Read the tags and set the source to Version::SOURCE_VALUE.
  bool source_is_self = false; // We know how to read DASamples.
  if (has_tags) {
    if (simple_sds) {
      this->tags.simple_sds_load(in);
    } else {
      this->tags.load(in);
    }
    if (this->tags.get(Version::SOURCE_KEY) == Version::SOURCE_VALUE) {
      source_is_self = true;
    }
    this->addSource();
  } else {
    this->resetTags();
  }

  // Read and decompress the BWT.
  this->bwt.resize(this->effective());
  {
    RecordArray array;
    if (simple_sds) {
      array.simple_sds_load(in);
    } else {
      array.load(in);
    }
    if (array.size() != this->effective()) {
      throw sdsl::simple_sds::InvalidData(
          "DynamicGBWT: BWT record count / alphabet size mismatch");
    }
    array.forEach([&](size_type comp, const CompressedRecord &record) {
      DynamicRecord &current = this->bwt[comp];
      current.clear();
      current.outgoing = record.outgoing;
      if (current.outdegree() > 0) {
        for (CompressedRecordIterator iter(record); !(iter.end()); ++iter) {
          current.body.push_back(*iter);
          current.body_size += iter->second;
        }
      }
    });
  }

  // Read and decompress the samples.
  {
    DASamples samples;
    bool found_samples = false;
    if (simple_sds) {
      // The samples may be absent or from an unknown source.
      if (source_is_self) {
        found_samples = sdsl::simple_sds::load_option(samples, in);
      } else {
        sdsl::simple_sds::skip_option(in);
      }
    } else {
      samples.load(in);
      found_samples = true;
    }
    if (found_samples) {
      if (samples.records() != this->effective()) {
        throw sdsl::simple_sds::InvalidData(
            "DynamicGBWT: Sample record count / alphabet size mismatch");
      }
      SampleIterator sample_iter(samples);
      for (SampleRangeIterator range_iter(samples); !(range_iter.end());
           ++range_iter) {
        DynamicRecord &current = this->bwt[range_iter.record()];
        while (!(sample_iter.end()) &&
               sample_iter.offset() < range_iter.limit()) {
          current.ids.push_back(sample_type(
              sample_iter.offset() - range_iter.start(), *sample_iter));
          ++sample_iter;
        }
      }
    } else {
      this->resample(SAMPLE_INTERVAL);
    }
  }

  // Read the metadata.
  if (simple_sds) {
    bool loaded_metadata = sdsl::simple_sds::load_option(this->metadata, in);
    if (loaded_metadata != this->hasMetadata()) {
      throw sdsl::simple_sds::InvalidData(
          "DynamicGBWT: Invalid metadata flag in the header");
    }
  } else if (this->hasMetadata()) {
    this->metadata.load(in);
  }
  if (this->hasMetadata() && this->metadata.hasPathNames()) {
    size_type expected_paths =
        (this->bidirectional() ? this->sequences() / 2 : this->sequences());
    if (this->metadata.paths() != expected_paths) {
      throw sdsl::simple_sds::InvalidData(
          "DynamicGBWT: Path name / sequence count mismatch");
    }
  }

  // Rebuild the incoming edges.
  this->rebuildIncoming();
}

void DynamicGBWT::simple_sds_serialize(std::ostream &out) const {
  GBWTHeader h = this->header;
  h.set(GBWTHeader::FLAG_SIMPLE_SDS); // We only set this flag in the serialized
                                      // header.
  sdsl::simple_sds::serialize_value(h, out);

  this->tags.simple_sds_serialize(out);
  {
    RecordArray array(this->bwt);
    array.simple_sds_serialize(out);
  }
  {
    DASamples compressed_samples(this->bwt);
    sdsl::simple_sds::serialize_option(compressed_samples, out);
  }
  if (this->hasMetadata()) {
    sdsl::simple_sds::serialize_option(this->metadata, out);
  } else {
    sdsl::simple_sds::empty_option(out);
  }
}

void DynamicGBWT::simple_sds_load(std::istream &in) {
  // The same load() function can handle the SDSL and simple-sds formats.
  this->load(in);
}

size_t DynamicGBWT::simple_sds_size() const {
  size_t result = sdsl::simple_sds::value_size(this->header);
  result += this->tags.simple_sds_size();
  {
    RecordArray array(this->bwt);
    result += array.simple_sds_size();
  }
  {
    DASamples compressed_samples(this->bwt);
    result += sdsl::simple_sds::option_size(compressed_samples);
  }
  if (this->hasMetadata()) {
    result += sdsl::simple_sds::option_size(this->metadata);
  } else {
    result += sdsl::simple_sds::empty_option_size();
  }
  return result;
}

void DynamicGBWT::copy(const DynamicGBWT &source) {
  this->header = source.header;
  this->tags = source.tags;
  this->bwt = source.bwt;
  this->metadata = source.metadata;
}

void DynamicGBWT::copy(const GBWT &source) {
  this->header = source.header;
  this->tags = source.tags;

  // Decompress the BWT.
  this->bwt.resize(this->effective());
  source.bwt.forEach([&](size_type comp, const CompressedRecord &record) {
    DynamicRecord &current = this->bwt[comp];
    current.clear();
    current.outgoing = record.outgoing;
    if (current.outdegree() > 0) {
      for (CompressedRecordIterator iter(record); !(iter.end()); ++iter) {
        current.body.push_back(*iter);
        current.body_size += iter->second;
      }
    }
  });

  // Decompress the samples.
  SampleIterator sample_iter(source.da_samples);
  for (SampleRangeIterator range_iter(source.da_samples); !(range_iter.end());
       ++range_iter) {
    DynamicRecord &current = this->bwt[range_iter.record()];
    while (!(sample_iter.end()) && sample_iter.offset() < range_iter.limit()) {
      current.ids.push_back(
          sample_type(sample_iter.offset() - range_iter.start(), *sample_iter));
      ++sample_iter;
    }
  }

  // Rebuild the incoming edges.
  this->rebuildIncoming();

  this->metadata = source.metadata;
}

void DynamicGBWT::resetTags() {
  this->tags.clear();
  this->addSource();
}

void DynamicGBWT::addSource() {
  this->tags.set(Version::SOURCE_KEY, Version::SOURCE_VALUE);
}

//------------------------------------------------------------------------------

std::pair<size_type, size_type> DynamicGBWT::runs() const {
  std::pair<size_type, size_type> result(0, 0);
  for (const DynamicRecord &node : this->bwt) {
    std::pair<size_type, size_type> temp = node.runs();
    result.first += temp.first;
    result.second += temp.second;
  }
  return result;
}

size_type DynamicGBWT::samples() const {
  size_type total = 0;
  for (const DynamicRecord &node : this->bwt) {
    total += node.samples();
  }
  return total;
}

edge_type DynamicGBWT::inverseLF(node_type from, size_type i) const {
  if (!(this->bidirectional()) || from == ENDMARKER) {
    return invalid_edge();
  }

  // Find the predecessor node id.
  DynamicRecord curr = this->record(from);
  node_type predecessor = invalid_node();
  size_type curr_offset = 0;
  for (edge_type inedge : curr.incoming) {
    curr_offset += inedge.second;
    if (curr_offset > i) {
      predecessor = inedge.first;
      break;
    }
  }
  if (predecessor == invalid_node()) {
    return invalid_edge();
  }

  // Determine the offset.
  DynamicRecord pred_record = this->record(predecessor);
  size_type offset = pred_record.offsetTo(from, i);
  if (offset == invalid_offset()) {
    return invalid_edge();
  }

  return edge_type(predecessor, offset);
}

size_type DynamicGBWT::fullLF(node_type from, size_type i, node_type to) const {
  if (to == ENDMARKER) {
    return invalid_offset();
  } else if (!(this->contains(to))) {
    return 0;
  } else if (!(this->hasEdge(from, to))) {
    return this->record(to).countBefore(from);
  } else {
    return this->record(from).LF(i, to);
  }
}

//------------------------------------------------------------------------------

void DynamicGBWT::resize(size_type new_offset, size_type new_sigma) {
  /*
    Do not set the new offset, if we already have a smaller real offset or the
    new offset is not a real one.
  */
  if ((this->sigma() > 1 && new_offset > this->header.offset) ||
      new_sigma <= 1) {
    new_offset = this->header.offset;
  }
  if (this->sigma() > new_sigma) {
    new_sigma = this->sigma();
  }
  if (new_offset > 0 && new_offset >= new_sigma) {
    std::cerr << "DynamicGBWT::resize(): Cannot set offset " << new_offset
              << " with alphabet size " << new_sigma << std::endl;
    std::exit(EXIT_FAILURE);
  }

  this->forceResize(new_offset, new_sigma);
}

void DynamicGBWT::resize() {
  if (this->effective() == 0) {
    return;
  }

  // Determine the new effective alphabet.
  size_type new_offset = this->header.offset, new_sigma = this->sigma();
  if (this->empty()) {
    if (Verbosity::level >= Verbosity::FULL) {
      std::cerr << "DynamicGBWT::resize(): The index is empty" << std::endl;
    }
    new_offset = 0;
    new_sigma = 0;
  } else {
    size_type head_empty = 0;
    while (head_empty + 1 < this->effective() &&
           this->bwt[head_empty + 1].empty()) {
      head_empty++;
    }
    if (head_empty + 1 >= this->effective()) {
      if (Verbosity::level >= Verbosity::FULL) {
        std::cerr << "DynamicGBWT::resize(): All nodes apart from the "
                     "endmarker are empty"
                  << std::endl;
      }
      new_offset = 0;
      new_sigma = 1;
    } else {
      new_offset += head_empty;
      for (comp_type tail = this->effective() - 1; this->bwt[tail].empty();
           tail--) {
        new_sigma--;
      }
    }
  }

  this->forceResize(new_offset, new_sigma);
}

void DynamicGBWT::forceResize(size_type new_offset, size_type new_sigma) {
  if (new_offset == this->header.offset && new_sigma == this->sigma()) {
    return;
  }

  if (Verbosity::level >= Verbosity::FULL) {
    if (new_offset != this->header.offset) {
      std::cerr << "DynamicGBWT::resize(): Changing alphabet offset to "
                << new_offset << std::endl;
    }
    if (new_sigma != this->sigma()) {
      std::cerr << "DynamicGBWT::resize(): Changing alphabet size to "
                << new_sigma << std::endl;
    }
  }

  std::vector<DynamicRecord> new_bwt(new_sigma - new_offset);
  if (this->effective() > 0 && new_bwt.size() > 0) {
    new_bwt.front().swap(this->bwt.front());
  }
  comp_type first_comp =
      1 +
      (new_offset > this->header.offset ? new_offset - this->header.offset : 0);
  comp_type comp_tail =
      std::min(first_comp + new_bwt.size() - 1, this->effective());
  for (comp_type comp = first_comp; comp < comp_tail; comp++) {
    new_bwt[comp + this->header.offset - new_offset].swap(this->bwt[comp]);
  }
  this->bwt.swap(new_bwt);
  this->header.offset = new_offset;
  this->header.alphabet_size = new_sigma;
}

void DynamicGBWT::recode() {
  if (Verbosity::level >= Verbosity::FULL) {
    std::cerr << "DynamicGBWT::recode(): Sorting the outgoing edges"
              << std::endl;
  }

  for (comp_type comp = 0; comp < this->effective(); comp++) {
    this->bwt[comp].recode();
  }
}

void DynamicGBWT::rebuildIncoming() {
  // Clear the existing incoming edges.
  for (comp_type comp = 0; comp < this->effective(); comp++) {
    this->bwt[comp].incoming.clear();
  }

  // Rebuild them from record bodies and outgoing edges.
  for (comp_type comp = 0; comp < this->effective(); comp++) {
    DynamicRecord &current = this->bwt[comp];
    std::vector<size_type> counts(current.outdegree());
    for (run_type run : current.body) {
      counts[run.first] += run.second;
    }
    for (rank_type outrank = 0; outrank < current.outdegree(); outrank++) {
      if (current.successor(outrank) != ENDMARKER) {
        DynamicRecord &successor = this->record(current.successor(outrank));
        successor.addIncoming(edge_type(this->toNode(comp), counts[outrank]));
      }
    }
  }
}

void DynamicGBWT::rebuildOutgoing() {
  for (comp_type comp = 0; comp < this->effective(); comp++) {
    node_type curr = this->toNode(comp);
    DynamicRecord &current = this->record(curr);
    size_type offset = 0;
    for (rank_type inrank = 0; inrank < current.indegree(); inrank++) {
      DynamicRecord &predecessor = this->record(current.predecessor(inrank));
      rank_type outrank = predecessor.edgeTo(curr);
      if (outrank >= predecessor.outdegree()) {
        std::cerr << "DynamicGBWT::rebuildOutgoing(): Outgoing edge from "
                  << current.predecessor(inrank) << " to " << curr
                  << " not found" << std::endl;
        std::exit(EXIT_FAILURE);
      }
      predecessor.offset(outrank) = offset;
      offset += current.count(inrank);
    }
  }
}

//------------------------------------------------------------------------------

/*
  Support functions for index construction.
*/

void swapBody(DynamicRecord &record, RunMerger &merger) {
  merger.flush();
  merger.runs.swap(record.body);
  std::swap(merger.total_size, record.body_size);
}

/*
  Process ranges of sequences sharing the same 'curr' node.
  - Add the outgoing edge (curr, next) if necessary.
  - Add sample (offset, id) if iteration % sample_interval == 0 or next ==
  ENDMARKER.
  - Insert the 'next' node into position 'offset' in the body.
  - Set 'offset' to rank(next) within the record.
  - Update the predecessor count of 'curr' in the incoming edges of 'next'.

  Note: Iteration is the distance from the initial endmarker to the next
  position. We do not maintain incoming edges to the endmarker, because it can
  be expensive and because searching with the endmarker does not work in a
  multi-string BWT.
*/

void updateRecords(DynamicGBWT &gbwt, std::vector<Sequence> &seqs,
                   size_type iteration, size_type sample_interval,
                   std::unique_ptr<std::unordered_map<node_type, size_type>>
                       &endmarker_edges) {
  for (size_type i = 0; i < seqs.size();) {
    node_type curr = seqs[i].curr;
    DynamicRecord &current = gbwt.record(curr);
    RunMerger new_body(current.outdegree());
    std::vector<sample_type> new_samples;
    std::vector<run_type>::iterator iter = current.body.begin();
    std::vector<sample_type>::iterator sample_iter = current.ids.begin();
    size_type insert_count = 0;
    while (i < seqs.size() && seqs[i].curr == curr) {
      // Determine the edge to the next node or add it if it does not exist.
      rank_type outrank = 0;
      if (curr == ENDMARKER) {
        auto iter = endmarker_edges->find(seqs[i].next);
        if (iter != endmarker_edges->end()) {
          outrank = iter->second;
        } else {
          outrank = current.outdegree();
          current.outgoing.push_back(edge_type(seqs[i].next, 0));
          new_body.addEdge();
          (*endmarker_edges)[seqs[i].next] = outrank;
        }
      } else {
        outrank = current.edgeToLinear(seqs[i].next);
        if (outrank >= current.outdegree()) {
          current.outgoing.push_back(edge_type(seqs[i].next, 0));
          new_body.addEdge();
        }
      }
      // Add old runs until 'offset'.
      while (new_body.size() < seqs[i].offset) {
        if (iter->second <= seqs[i].offset - new_body.size()) {
          new_body.insert(*iter);
          ++iter;
        } else {
          run_type temp(iter->first, seqs[i].offset - new_body.size());
          new_body.insert(temp);
          iter->second -= temp.second;
        }
      }
      // Add old samples until 'offset'.
      while (sample_iter != current.ids.end() &&
             sample_iter->first + insert_count < seqs[i].offset) {
        new_samples.push_back(sample_type(sample_iter->first + insert_count,
                                          sample_iter->second));
        ++sample_iter;
      }
      if (iteration % sample_interval == 0 ||
          seqs[i].next == ENDMARKER) // Sample sequence id.
      {
        new_samples.push_back(sample_type(seqs[i].offset, seqs[i].id));
      }
      seqs[i].offset =
          new_body.counts[outrank]; // rank(next) within the record.
      new_body.insert(outrank);
      insert_count++;
      if (seqs[i].next !=
          ENDMARKER) // The endmarker does not have incoming edges.
      {
        gbwt.record(seqs[i].next).increment(curr);
      }
      i++;
    }
    while (iter != current.body.end()) // Add the rest of the old body.
    {
      new_body.insert(*iter);
      ++iter;
    }
    while (sample_iter != current.ids.end()) // Add the rest of the old samples.
    {
      new_samples.push_back(
          sample_type(sample_iter->first + insert_count, sample_iter->second));
      ++sample_iter;
    }
    swapBody(current, new_body);
    current.ids.swap(new_samples);
  }
  gbwt.header.size += seqs.size();
}

/*
  Compute the source offset for each sequence at the next position, assuming
  that the records have been sorted by the node at the current position.
*/

void nextPosition(std::vector<Sequence> &seqs, const text_type &) {
  for (Sequence &seq : seqs) {
    seq.pos++;
  }
}

void nextPosition(std::vector<Sequence> &seqs, const vector_type &) {
  for (Sequence &seq : seqs) {
    seq.pos++;
  }
}

void nextPosition(std::vector<Sequence> &seqs, const GBWT &source) {
  for (size_type i = 0; i < seqs.size();) {
    node_type curr = seqs[i].curr;
    const CompressedRecord current = source.record(curr);
    CompressedRecordFullIterator iter(current);
    while (i < seqs.size() && seqs[i].curr == curr) {
      seqs[i].pos = iter.rankAt(seqs[i].pos);
      i++;
    }
  }
}

void nextPosition(std::vector<Sequence> &seqs, const DynamicGBWT &source) {
  for (size_type i = 0; i < seqs.size();) {
    node_type curr = seqs[i].curr;
    const DynamicRecord &current = source.record(curr);
    std::vector<run_type>::const_iterator iter = current.body.begin();
    std::vector<edge_type> result(current.outgoing);
    size_type record_offset = iter->second;
    result[iter->first].second += iter->second;
    while (i < seqs.size() && seqs[i].curr == curr) {
      while (record_offset <= seqs[i].pos) {
        ++iter;
        record_offset += iter->second;
        result[iter->first].second += iter->second;
      }
      seqs[i].pos = result[iter->first].second - (record_offset - seqs[i].pos);
      i++;
    }
  }
}

/*
  Sort the sequences for the next iteration and remove the ones that have
  reached the endmarker. Note that sorting by (next, curr, offset) now is
  equivalent to sorting by (curr, offset) in the next interation.
*/

void sortSequences(std::vector<Sequence> &seqs) {
  sequentialSort(seqs.begin(), seqs.end());
  size_type head = 0;
  while (head < seqs.size() && seqs[head].next == ENDMARKER) {
    head++;
  }
  if (head > 0) {
    for (size_type j = 0; head + j < seqs.size(); j++) {
      seqs[j] = seqs[head + j];
    }
    seqs.resize(seqs.size() - head);
  }
}

void 
printSortedMatrix(
	std::vector<std::vector<std::pair<size_type, node_type>>>& sorted)
{
	for (size_t i=0; i < sorted.size(); i++) 
	{
	  for (size_t j=0; j < sorted[i].size(); j++)
	  {
	  	 std::cout << "(" << (int) i << ", " << (int) j << ") -> "
				   << "Pair(" 
				   << (int) sorted[i][j].first 
				   << ", "
				   << (int) sorted[i][j].second << ")\n";
	  }
	  std::cout << "\n";
	} 
}

/*
 * [Authored by KaiYin] Sort all sequences in advance
 */

void
nextSequencePosition(Sequence& seq)
{
  seq.pos++;
}

void
advanceSequencePosition(Sequence& seq, const text_type& text)
{
  seq.curr = seq.next;
  seq.next = text[seq.pos];
}

void
advanceSequencePosition(Sequence& seq, const vector_type& text)
{
  seq.curr = seq.next;
  seq.next = text[seq.pos];
}

void
advanceSequencePosition(Sequence& seq, const GBWT& source)
{
  node_type curr = seq.next;
  const CompressedRecord current = source.record(curr);
  CompressedRecordIterator iter(current);
  seq.curr = seq.next;
  while(iter.offset() <= seq.pos) { ++iter; }
  seq.next = current.successor(iter->first);
}

template<class Source>
void
sortAllSequencesAllPosition(
  std::vector<Sequence>& seqs,
  std::vector<std::vector<std::pair<size_type, node_type>>>& sorted,
  const Source& source)
{
  //FIXME: copy constructor wastes time and space
  std::vector<Sequence> tmp(seqs);
  node_type curr = 1;
  while (1) {
    std::vector<std::pair<size_type, node_type>> curr_sorted;
    for (Sequence& s : tmp) {
      if (curr == s.next) {
        nextSequencePosition(s);
        advanceSequencePosition(s, source);
        curr_sorted.emplace_back(std::make_pair(s.id, s.next));
      }
    }
    sorted.emplace_back(curr_sorted);
    sortSequences(tmp);
    if (tmp.empty()) {
      //printSortedMatrix(sorted);
      return;
    }
    curr++;
  }
}

/*
  Rebuild the edge offsets in the outgoing edges to each 'next' node. The
  offsets will be valid after the insertions in the next iteration.

  Then add the rebuilt edge offsets to sequence offsets, which have been
  rank(next) within the current record until now.
*/

void rebuildOffsets(DynamicGBWT &gbwt, std::vector<Sequence> &seqs,
                    std::unique_ptr<std::unordered_map<node_type, size_type>>
                        &endmarker_edges) {
  node_type next = gbwt.sigma();
  for (const Sequence &seq : seqs) {
    if (seq.next == next) {
      continue;
    }
    next = seq.next;
    size_type offset = 0;
    for (edge_type inedge : gbwt.record(next).incoming) {
      DynamicRecord &predecessor = gbwt.record(inedge.first);
      rank_type outrank =
          (inedge.first == ENDMARKER ? (*endmarker_edges)[next]
                                     : predecessor.edgeToLinear(next));
      predecessor.offset(outrank) = offset;
      offset += inedge.second;
    }
  }

  for (Sequence &seq : seqs) {
    const DynamicRecord &current = gbwt.record(seq.curr);
    rank_type outrank =
        (seq.curr == ENDMARKER ? (*endmarker_edges)[seq.next]
                               : current.edgeToLinear(seq.next));
    seq.offset += current.offset(outrank);
  }
}

/*
  Move each sequence to the next position, assuming that the source offset has
  been computed earlier and that the sequences have been sorted by the node at
  the next position.
*/

void advancePosition(std::vector<Sequence> &seqs, const text_type &text) {
  for (Sequence &seq : seqs) {
    seq.curr = seq.next;
    seq.next = text[seq.pos];
  }
}

void advancePosition(std::vector<Sequence> &seqs, const vector_type &text) {
  for (Sequence &seq : seqs) {
    seq.curr = seq.next;
    seq.next = text[seq.pos];
  }
}

void advancePosition(std::vector<Sequence> &seqs, const GBWT &source) {
  // FIXME We could optimize further by storing the next position.
  for (size_type i = 0; i < seqs.size();) {
    node_type curr = seqs[i].next;
    const CompressedRecord current = source.record(curr);
    CompressedRecordIterator iter(current);
    while (i < seqs.size() && seqs[i].next == curr) {
      seqs[i].curr = seqs[i].next;
      while (iter.offset() <= seqs[i].pos) {
        ++iter;
      }
      seqs[i].next = current.successor(iter->first);
      i++;
    }
  }
}

void advancePosition(std::vector<Sequence> &seqs, const DynamicGBWT &source) {
  // FIXME We could optimize further by storing the next position.
  for (size_type i = 0; i < seqs.size();) {
    node_type curr = seqs[i].next;
    const DynamicRecord &current = source.record(curr);
    std::vector<run_type>::const_iterator iter = current.body.begin();
    size_type offset = iter->second;
    while (i < seqs.size() && seqs[i].next == curr) {
      seqs[i].curr = seqs[i].next;
      while (offset <= seqs[i].pos) {
        ++iter;
        offset += iter->second;
      }
      seqs[i].next = current.successor(iter->first);
      i++;
    }
  }
}

void print_seq(const std::vector<Sequence> &seqs) {
  for (auto &item : seqs) {
    std::cerr << "id: " << item.id;
    std::cerr << " curr: " << item.curr;
    std::cerr << " next: " << item.next;
    std::cerr << " offset: " << item.offset;
    std::cerr << " pos: " << item.pos;
    std::cerr << "\n";
  }
  std::cerr << "\n";
}

void print_record(const std::vector<DynamicRecord> &bwt) {
  for (auto &item : bwt) {
    std::cerr << item << "\n";
  }
}

/*
  Insert the sequences from the source to the GBWT. Maintains an invariant
  that the sequences are sorted by (curr, offset).

  Update the bidirectional flag in the header before calling this.
*/

/*
  Insert the sequences from the source to the GBWT. Maintains an invariant that
  the sequences are sorted by (curr, offset).

  Update the bidirectional flag in the header before calling this.
*/

template <class Source>
size_type insert(DynamicGBWT &gbwt, std::vector<Sequence> &seqs,
                 const Source &source, size_type sample_interval) {
  // Sanity check sample interval only here.
  if (sample_interval == 0) {
    sample_interval = std::numeric_limits<size_type>::max();
  }

  // The outgoing edges are not expected to be sorted during construction. As
  // the endmarker may have millions of outgoing edges, we need a faster way of
  // mapping destination nodes to edges.
  std::unique_ptr<std::unordered_map<node_type, size_type>> endmarker_edges(
      new std::unordered_map<node_type, size_type>);
  if (gbwt.sigma() > 0) {
    const DynamicRecord &endmarker = gbwt.record(ENDMARKER);
    for (rank_type outrank = 0; outrank < endmarker.outdegree(); outrank++) {
      (*endmarker_edges)[endmarker.successor(outrank)] = outrank;
    }
  }

<<<<<<< HEAD
  for (size_type iterations = 1;; iterations++) {
    // std::cout << "before updating:\n";
    // print_seq(seqs);
    // print_record(gbwt.bwt);
    // std::cout << "\n";
    updateRecords(gbwt, seqs, iterations, sample_interval,
                  endmarker_edges); // Insert the next nodes into the GBWT.
    // std::cout << "after updating:\n";
    // print_seq(seqs);
    // print_record(gbwt.bwt);
    // std::cout << "\n";

    nextPosition(seqs,
                 source); // Determine the next position for each sequence.
    sortSequences(seqs); // Sort for the next iteration and remove the ones that
                         // have finished.
    if (seqs.empty()) {
      // std::cerr << "\n-------- final condition  ---------";
      // print_seq(seqs);
      // print_record(gbwt.bwt);
      // std::cerr << "-----------------------------------\n";
      return iterations;
    }
    rebuildOffsets(
        gbwt, seqs,
        endmarker_edges); // Rebuild offsets in outgoing edges and sequences.
    // std::cout << "after rebuildOffsets:\n";
    // print_seq(seqs);
    // print_record(gbwt.bwt);
    // std::cerr << "-----------------------------------\n";
=======
  //Pair<path_id, next_node>
  std::vector<std::vector<std::pair<size_type, node_type>>> sorted_seqs;	
  sortAllSequencesAllPosition(seqs, sorted_seqs, source);

  for(size_type iterations = 1; ; iterations++)
  {
    updateRecords(gbwt, seqs, iterations, sample_interval, endmarker_edges); // Insert the next nodes into the GBWT.
    nextPosition(seqs, source); // Determine the next position for each sequence.
    sortSequences(seqs); // Sort for the next iteration and remove the ones that have finished.
    if(seqs.empty()) { return iterations; }
    rebuildOffsets(gbwt, seqs, endmarker_edges); // Rebuild offsets in outgoing edges and sequences.
>>>>>>> a9b96a14
    advancePosition(seqs, source); // Move the sequences to the next position.
  }
}

/* ---- parrallel implementation of update records ----
 * This function will be submitted to a thread pool
 * each thread iterates through a path and update incoming of each node visited.
 * It will also build outgoing_offset_map for each record.
 */
void update_incoming_edge(DynamicGBWT &gbwt, const text_type &paths,
                          const size_type start_position,
                          std::shared_mutex &gbwt_mutex) {
  size_type position = start_position == 0 ? 0 : start_position - 1;
  node_type current_node_id = paths[position];
  node_type next_node_id = paths[position + 1];
  do {
    // get the current and next DynamicRecord
    DynamicRecord &current_record = gbwt.record(current_node_id);
    DynamicRecord &next_record = gbwt.record(next_node_id);

    // update incoming edges except for ENDMARKER
    if (next_node_id != ENDMARKER) {
      std::unique_lock<std::shared_mutex> write_lock(next_record.record_mutex);
      next_record.increment(current_node_id);
    }

    // advance a position in the path
    current_node_id = next_node_id;
    ++position;
    next_node_id = paths[position + 1];
  } while (current_node_id != ENDMARKER);

  // increase total length of gbwt
  std::unique_lock<std::shared_mutex> write_lock(gbwt_mutex);
  gbwt.header.size += position - start_position + 1;

  return;
} // namespace gbwt

// Iterate through incoming edges and build outgoing offset map
void build_offset_map(DynamicGBWT &gbwt, const size_type node_id) {
  DynamicRecord &record = gbwt.record(node_id);
  short_type outgoing_offset = 0;
  for (size_type i = 0; i < record.incoming.size(); ++i) {
    DynamicRecord &target_record = gbwt.record(record.incoming[i].first);
    {
      // insert the target node's offset to outgoing_offset_map
      std::unique_lock<std::shared_mutex> write_lock(
          target_record.record_mutex);
      target_record.outgoing_offset_map.insert({node_id, outgoing_offset});
    }
    outgoing_offset += record.incoming[i].second;
  }
  return;
}

template <>
size_type insert(DynamicGBWT &gbwt, std::vector<Sequence> &seqs,
                 const text_type &source, size_type sample_interval) {
  // Sanity check sample interval only here.
  if (sample_interval == 0) {
    sample_interval = std::numeric_limits<size_type>::max();
  }

  // The outgoing edges are not expected to be sorted during construction. As
  // the endmarker may have millions of outgoing edges, we need a faster way of
  // mapping destination nodes to edges.
  std::unique_ptr<std::unordered_map<node_type, size_type>> endmarker_edges(
      new std::unordered_map<node_type, size_type>);
  if (gbwt.sigma() > 0) {
    const DynamicRecord &endmarker = gbwt.record(ENDMARKER);
    for (rank_type outrank = 0; outrank < endmarker.outdegree(); outrank++) {
      (*endmarker_edges)[endmarker.successor(outrank)] = outrank;
    }
  }

  // ---- Store the start position ---- //
  std::vector<size_type> start_pos;
  for (auto &sequence : seqs) {
    start_pos.emplace_back(sequence.pos);
  }

  const int thread_num = std::min((unsigned int)gbwt.sigma(),
                                  std::thread::hardware_concurrency() - 1);
  BS::thread_pool_light pool(thread_num);
  // ---- Radix Sort  ---- //
  auto sorted_seqs = radix_sort(source, start_pos, gbwt.sigma());
  int tmp = 0;
  // debug section of radix sort
  /*
  for (auto &vec : sorted_seqs) {
    std::cout << "\nid: " << tmp++ << "\n";
    for (auto &item : vec) {
      std::cout << "(" << item.first << ", " << item.second << ") ";
    }
  }
  */

  // ---- Update incoming edge ---- //

  // add the incoming for the first path's first node since sdsl does not put
  // the endmarker at the begining.
  gbwt.record(source[seqs[0].pos]).increment(ENDMARKER);

  std::shared_mutex gbwt_mutex;
  for (auto &sequence : seqs) {
    size_type start_position = sequence.pos;
    pool.push_task(&gbwt::update_incoming_edge, std::ref(gbwt),
                   std::cref(source), start_position, std::ref(gbwt_mutex));
  }
  pool.wait_for_tasks();

  // ---- Build outgoing_offset_map ---- //
  for (short_type node_id = 1; node_id < gbwt.sigma(); ++node_id) {
    pool.push_task(&gbwt::build_offset_map, std::ref(gbwt), node_id);
  }
  pool.wait_for_tasks();

  // debug section of outgoing_offset_map
  /*
  for (short_type node_id = 1; node_id < gbwt.sigma(); ++node_id) {
    DynamicRecord &record = gbwt.record(node_id);
    std::cout << "node_id: " << node_id << "\n";
    for (auto &item : record.outgoing_offset_map) {
      std::cout << "(" << item.first << ", " << item.second << ")\n";
    }
  }
  */

  // ---- Given the radix sort table, update Records ---- //

  std::cerr << "\n-----  Record Before Recode  -----\n";
  print_record(gbwt.bwt);
  std::cerr << "------------------------------------\n";

  return 1;
} // namespace gbwt

//------------------------------------------------------------------------------

/*
  Insert a batch of sequences with ids (in the current insertion) starting from
  'start_id'. The template parameter should be an integer vector. Because
  resizing text_type always causes a reallocation, 'text_length' is used to pass
  the actual length of the text. This function assumes that text.size() >=
  text_length.

  insertBatch() leaves the index in a state where the outgoing edges are not
  necessarily sorted. Subsequent insertBatch() calls are possible, but the index
  cannot be used without calling recode().

  Flag has_both_orientations tells whether the text contains both orientations
  of each sequence.
*/

template <class IntegerVector>
void insertBatch(DynamicGBWT &index, const IntegerVector &text,
                 size_type text_length, size_type start_id,
                 bool has_both_orientations, size_type sample_interval) {
  double start = readTimer();

  if (text_length == 0) {
    return;
  }
  if (text[text_length - 1] != ENDMARKER) {
    std::cerr << "insertBatch(): The text must end with an endmarker"
              << std::endl;
    std::exit(EXIT_FAILURE);
  }
  if (!has_both_orientations) {
    index.header.unset(GBWTHeader::FLAG_BIDIRECTIONAL);
  }

  /*
    Find the start of each sequence and initialize the sequence objects at the
    endmarker node. Increase alphabet size and decrease offset if necessary.
  */
  bool seq_start = true;
  node_type min_node = (index.empty() ? std::numeric_limits<node_type>::max()
                                      : index.header.offset + 1);
  node_type max_node = (index.empty() ? 0 : index.sigma() - 1);
  std::vector<Sequence> seqs;
  for (size_type i = 0; i < text_length; i++) {
    if (seq_start) {
      seqs.push_back(Sequence(text, i, index.sequences()));
      seq_start = false;
      index.header.sequences++;
    }
    if (text[i] == ENDMARKER) {
      seq_start = true;
    } else {
      min_node = std::min(static_cast<node_type>(text[i]), min_node);
    }
    max_node = std::max(static_cast<node_type>(text[i]), max_node);
  }
  if (Verbosity::level >= Verbosity::EXTENDED) {
    std::cerr << "insertBatch(): Inserting sequences " << start_id << " to "
              << (start_id + seqs.size() - 1) << std::endl;
  }
  if (max_node == 0) {
    min_node = 1;
  } // No real nodes, setting offset to 0.
  index.resize(min_node - 1, max_node + 1);

  // Insert the sequences.
  size_type iterations = gbwt::insert(index, seqs, text, sample_interval);
  if (Verbosity::level >= Verbosity::EXTENDED) {
    double seconds = readTimer() - start;
    std::cerr << "insertBatch(): " << iterations << " iterations in " << seconds
              << " seconds" << std::endl;
  }
}

//------------------------------------------------------------------------------

void DynamicGBWT::insert(const text_type &text, bool has_both_orientations,
                         size_type sample_interval) {
  if (text.empty()) {
    if (Verbosity::level >= Verbosity::FULL) {
      std::cerr << "DynamicGBWT::insert(): The input text is empty"
                << std::endl;
    }
    return;
  }
  gbwt::insertBatch(*this, text, text.size(), 0, has_both_orientations,
                    sample_interval);
  this->recode();
}

void DynamicGBWT::insert(const text_type &text, size_type text_length,
                         bool has_both_orientations,
                         size_type sample_interval) {
  if (text_length == 0) {
    if (Verbosity::level >= Verbosity::FULL) {
      std::cerr << "DynamicGBWT::insert(): The input text is empty"
                << std::endl;
    }
    return;
  }
  if (text_length > text.size()) {
    std::cerr << "DynamicGBWT::insert(): Specified text length is larger than "
                 "container size"
              << std::endl;
    std::exit(EXIT_FAILURE);
  }
  gbwt::insertBatch(*this, text, text_length, 0, has_both_orientations,
                    sample_interval);
  this->recode();
}

void DynamicGBWT::insert(const vector_type &text, bool has_both_orientations,
                         size_type sample_interval) {
  if (text.empty()) {
    if (Verbosity::level >= Verbosity::FULL) {
      std::cerr << "DynamicGBWT::insert(): The input text is empty"
                << std::endl;
    }
    return;
  }
  gbwt::insertBatch(*this, text, text.size(), 0, has_both_orientations,
                    sample_interval);
  this->recode();
}

void DynamicGBWT::insert(text_buffer_type &text, size_type batch_size,
                         bool both_orientations, size_type sample_interval) {
  double start = readTimer();

  if (text.size() == 0) {
    if (Verbosity::level >= Verbosity::FULL) {
      std::cerr << "DynamicGBWT::insert(): The input text is empty"
                << std::endl;
    }
    return;
  }
  if (batch_size == 0) {
    batch_size = text.size();
  }
  size_type old_sequences = this->sequences();

  // Create a builder using this index.
  GBWTBuilder builder(text.width(), batch_size, sample_interval);
  builder.swapIndex(*this);

  // Insert all sequences.
  vector_type sequence;
  for (size_type node : text) {
    if (node == ENDMARKER) {
      builder.insert(sequence, both_orientations);
      sequence.clear();
    } else {
      sequence.push_back(node);
    }
  }
  if (!(sequence.empty())) {
    builder.insert(sequence, both_orientations);
    sequence.clear();
  }

  // Finish the construction and get the index contents back.
  builder.finish();
  builder.swapIndex(*this);

  if (Verbosity::level >= Verbosity::BASIC) {
    double seconds = readTimer() - start;
    std::cerr << "DynamicGBWT::insert(): Inserted "
              << (this->sequences() - old_sequences)
              << " sequences of total length " << text.size() << " in "
              << seconds << " seconds" << std::endl;
  }
}

//------------------------------------------------------------------------------

void removePositions(DynamicRecord &record, node_type node,
                     const std::vector<edge_type> &ra, size_type &rank_offset) {
  if (ra[rank_offset].first != node) {
    return;
  }

  size_type body_offset = 0, body_tail = 0;
  size_type bwt_offset = (record.body.empty() ? 0 : record.body.front().second);
  size_type sample_offset = 0, sample_tail = 0;
  size_type removed = 0;

  // Process the removed positions in this record.
  while (rank_offset < ra.size() && ra[rank_offset].first == node) {
    // Copy runs that are before the next removed position. Then adjust the run
    // covering the removed position and skip it if it becomes empty.
    // We can safely assume that the run covering the position exists.
    while (bwt_offset <= ra[rank_offset].second) {
      record.body[body_tail] = record.body[body_offset];
      body_tail++;
      body_offset++;
      bwt_offset += record.body[body_offset].second;
    }
    record.body[body_offset].second--;
    if (record.body[body_offset].second == 0) {
      body_offset++;
      if (body_offset < record.body.size()) {
        bwt_offset += record.body[body_offset].second;
      }
    }
    record.body_size--;

    // Update the samples that are before the next removed position.
    // Then delete the sample that may cover the position.
    while (sample_offset < record.ids.size() &&
           record.ids[sample_offset].first < ra[rank_offset].second) {
      record.ids[sample_tail].first = record.ids[sample_offset].first - removed;
      record.ids[sample_tail].second = record.ids[sample_offset].second;
      sample_tail++;
      sample_offset++;
    }
    if (sample_offset < record.ids.size() &&
        record.ids[sample_offset].first == ra[rank_offset].second) {
      sample_offset++;
    }

    rank_offset++;
    removed++;
  }

  // Process the tail of the record and resize the arrays.
  while (body_offset < record.body.size()) {
    record.body[body_tail] = record.body[body_offset];
    body_tail++;
    body_offset++;
  }
  record.body.resize(body_tail);
  while (sample_offset < record.ids.size()) {
    record.ids[sample_tail].first = record.ids[sample_offset].first - removed;
    record.ids[sample_tail].second = record.ids[sample_offset].second;
    sample_tail++;
    sample_offset++;
  }
  record.ids.resize(sample_tail);

  // Remove unused outgoing edges.
  record.removeUnusedEdges();
}

void updateSamples(DynamicRecord &record,
                   const sdsl::bit_vector::rank_1_type &remaining_rank) {
  for (sample_type &sample : record.ids) {
    sample.second = remaining_rank(sample.second);
  }
}

size_type DynamicGBWT::remove(const std::vector<size_type> &seq_ids,
                              size_type chunk_size) {
  double start = readTimer();

  if (seq_ids.empty()) {
    if (Verbosity::level >= Verbosity::FULL) {
      std::cerr << "DynamicGBWT::remove(): No sequences to remove" << std::endl;
    }
    return 0;
  }

  std::vector<size_type> to_remove;
  for (size_type seq_id : seq_ids) {
    if (this->bidirectional()) {
      to_remove.push_back(Path::encode(seq_id, false));
      to_remove.push_back(Path::encode(seq_id, true));
    } else {
      to_remove.push_back(seq_id);
    }
  }
  removeDuplicates(to_remove, false);
  for (size_type seq_id : to_remove) {
    if (seq_id >= this->sequences()) {
      std::cerr << "DynamicGBWT::remove(): Invalid sequence id: " << seq_id
                << std::endl;
      return 0;
    }
  }

  // Build a bitvector of the sequences that will remain.
  sdsl::bit_vector remaining(this->sequences(), 1);
  for (size_type seq_id : to_remove) {
    remaining[seq_id] = 0;
  }
  sdsl::bit_vector::rank_1_type remaining_rank;
  sdsl::util::init_support(remaining_rank, &remaining);

  // Build the rank array.
  double ra_start = readTimer();
  std::vector<edge_type> ra;
  std::vector<std::vector<edge_type>> buffers(omp_get_max_threads());
  DecompressedRecord fast_endmarker = this->endmarker();
#pragma omp parallel for schedule(dynamic, chunk_size)
  for (size_type i = 0; i < to_remove.size(); i++) {
    std::vector<edge_type> &buffer = buffers[omp_get_thread_num()];
    buffer.push_back(edge_type(ENDMARKER, to_remove[i]));
    edge_type pos = fast_endmarker.LF(to_remove[i]);
    while (pos.first != ENDMARKER) {
      buffer.push_back(pos);
      pos = this->LF(pos);
    }
#pragma omp critical
    { ra.insert(ra.end(), buffer.begin(), buffer.end()); }
    buffer.clear();
  }
  parallelQuickSort(ra.begin(), ra.end());
  if (Verbosity::level >= Verbosity::BASIC) {
    double seconds = readTimer() - ra_start;
    std::cerr << "DynamicGBWT::remove(): Rank array built in " << seconds
              << " seconds" << std::endl;
  }

  // Remove the sequences.
  double update_start = readTimer();
  size_type offset = 0; // Current offset in ra.
  for (comp_type comp = 0; comp < this->effective(); comp++) {
    node_type node = this->toNode(comp);
    if (offset < ra.size()) {
      removePositions(this->record(node), node, ra, offset);
    }
    updateSamples(this->record(node), remaining_rank);
  }
  if (Verbosity::level >= Verbosity::BASIC) {
    double seconds = readTimer() - update_start;
    std::cerr << "DynamicGBWT::remove(): Records updated in " << seconds
              << " seconds" << std::endl;
  }

  // Update the header.
  this->header.sequences -= to_remove.size();
  this->header.size -= ra.size();

  // Remove empty nodes from both ends and rebuild the edges from the BWT.
  this->resize();
  if (Verbosity::level >= Verbosity::FULL) {
    std::cerr << "DynamicGBWT::remove(): Rebuilding the edges" << std::endl;
  }
  this->rebuildIncoming();
  this->rebuildOutgoing();

  if (Verbosity::level >= Verbosity::BASIC) {
    double seconds = readTimer() - start;
    std::cerr << "DynamicGBWT::remove(): Removed " << to_remove.size()
              << " sequences of total length " << ra.size() << " in " << seconds
              << " seconds" << std::endl;
  }

  return ra.size();
}

size_type DynamicGBWT::remove(size_type seq_id, size_type chunk_size) {
  return this->remove(std::vector<size_type>(seq_id, 1), chunk_size);
}

//------------------------------------------------------------------------------

template <class GBWTType>
void mergeMetadata(DynamicGBWT &index, const GBWTType &source,
                   bool index_was_empty) {
  // One of the GBWTs is empty.
  if (source.empty()) {
    return;
  }
  if (index_was_empty) {
    if (source.hasMetadata()) {
      index.addMetadata();
      index.metadata = source.metadata;
    }
    return;
  }

  // Non-empty GBWTs.
  if (index.hasMetadata() && source.hasMetadata()) {
    index.metadata.merge(source.metadata, false,
                         true); // Different samples, same contigs.
  } else if (index.hasMetadata()) {
    if (Verbosity::level >= Verbosity::BASIC) {
      std::cerr << "DynamicGBWT::merge(): Clearing metadata: no metadata in "
                   "the other GBWT"
                << std::endl;
    }
    index.clearMetadata();
  }
}

void DynamicGBWT::merge(const GBWT &source, size_type batch_size,
                        size_type sample_interval) {
  double start = readTimer();

  if (source.empty()) {
    if (Verbosity::level >= Verbosity::FULL) {
      std::cerr << "DynamicGBWT::merge(): The input GBWT is empty" << std::endl;
    }
    return;
  }
  bool index_was_empty = this->empty();

  // The merged index is bidirectional only if both indexes are bidirectional.
  if (!(source.bidirectional())) {
    this->header.unset(GBWTHeader::FLAG_BIDIRECTIONAL);
  }

  // Increase alphabet size and decrease offset if necessary.
  if (batch_size == 0) {
    batch_size = source.sequences();
  }
  this->resize(source.header.offset, source.sigma());

  // Insert the sequences in batches.
  const DecompressedRecord &endmarker = source.endmarker();
  size_type source_id = 0;
  while (source_id < source.sequences()) {
    double batch_start = readTimer();
    size_type limit = std::min(source_id + batch_size, source.sequences());
    std::vector<Sequence> seqs;
    seqs.reserve(limit - source_id);
    while (source_id < limit) // Create the new sequence iterators.
    {
      seqs.emplace_back(endmarker[source_id], this->sequences(), source_id);
      this->header.sequences++;
      source_id++;
    }
    if (Verbosity::level >= Verbosity::EXTENDED) {
      std::cerr << "DynamicGBWT::merge(): Inserting sequences "
                << (source_id - seqs.size()) << " to " << (source_id - 1)
                << std::endl;
    }
    size_type iterations = gbwt::insert(*this, seqs, source, sample_interval);
    if (Verbosity::level >= Verbosity::EXTENDED) {
      double seconds = readTimer() - batch_start;
      std::cerr << "DynamicGBWT::merge(): " << iterations << " iterations in "
                << seconds << " seconds" << std::endl;
    }
  }

  // Finally sort the outgoing edges.
  this->recode();

  // Merge the metadata.
  mergeMetadata(*this, source, index_was_empty);

  if (Verbosity::level >= Verbosity::BASIC) {
    double seconds = readTimer() - start;
    std::cerr << "DynamicGBWT::merge(): Inserted " << source.sequences()
              << " sequences of total length " << source.size() << " in "
              << seconds << " seconds" << std::endl;
  }
}

//------------------------------------------------------------------------------

/*
  Builds the rank array of 'right' relative to 'left'. When the rank array RA is
  sorted, we know that there will be RA[i] characters from left_BWT before
  right_BWT[i].

  We assume that 'buffers' has been set to use the same number of threads as
  OpenMP. The sequences from 'right' will get identifiers after those from
  'left'.
*/

void buildRA(const DynamicGBWT &left, const DynamicGBWT &right,
             MergeBuffers &buffers) {
  DecompressedRecord right_endmarker = right.endmarker();

#pragma omp parallel for schedule(dynamic, buffers.parameters.chunk_size)
  for (size_type sequence = 0; sequence < right.sequences(); sequence++) {
    // The new sequence will be after all existing sequences in 'left'.
    size_type thread = omp_get_thread_num();
    buffers.insert(edge_type(ENDMARKER, left.sequences()), thread);

    // Computing LF() at the endmarker can be expensive, so we do it using the
    // incoming edges at the destination node instead. If the sequence is empty,
    // countUntil(). will return 0, because the endmarker does not have incoming
    // edges.
    edge_type right_pos = right_endmarker.LF(sequence);
    edge_type left_pos(right_pos.first,
                       left.record(right_pos.first).countUntil(ENDMARKER));

    // Main loop. We can assume that the positions are always valid.
    while (right_pos.first != ENDMARKER) {
      buffers.insert(left_pos, thread);
      right_pos = right.LF(right_pos);
      left_pos =
          edge_type(right_pos.first, left.fullLF(left_pos, right_pos.first));
    }
  }

  buffers.flush();
}

/*
  Merge the outgoing edges. We can ignore the offsets for now.
*/

std::vector<edge_type> mergeOutgoing(const std::vector<edge_type> &left,
                                     const std::vector<edge_type> &right) {
  std::vector<edge_type> result;

  auto left_iter = left.begin();
  auto right_iter = right.begin();
  while (left_iter != left.end() && right_iter != right.end()) {
    if (left_iter->first == right_iter->first) {
      result.push_back(*left_iter);
      ++left_iter;
      ++right_iter;
    } else if (left_iter->first < right_iter->first) {
      result.push_back(*left_iter);
      ++left_iter;
    } else {
      result.push_back(*right_iter);
      ++right_iter;
    }
  }
  while (left_iter != left.end()) {
    result.push_back(*left_iter);
    ++left_iter;
  }
  while (right_iter != right.end()) {
    result.push_back(*right_iter);
    ++right_iter;
  }

  return result;
}

/*
  Recode the run from 'source' using 'outgoing' as the list of outgoing edges.
*/

run_type recodeRun(run_type run, const DynamicRecord &source,
                   const std::vector<edge_type> &outgoing) {
  run.first = edgeTo(source.successor(run.first), outgoing);
  return run;
}

/*
  Merges 'right' into 'left' using the rank array. We need the node identifier
  for finding the correct range in the rank array and the number of sequences in
  'left' for updating the samples from 'right'.
*/

void mergeRecords(DynamicRecord &left, const DynamicRecord &right,
                  ProducerBuffer<RankArray> &ra, node_type node,
                  size_type left_sequences) {
  // Rebuild the record using these structures.
  std::vector<edge_type> new_outgoing =
      mergeOutgoing(left.outgoing, right.outgoing);
  RunMerger new_body(new_outgoing.size());
  std::vector<sample_type> new_samples;

  // Rank array contains the number of elements from 'left' before each element
  // from 'right'.
  auto left_iter = left.body.begin();
  auto right_iter = right.body.begin();
  auto left_sample_iter = left.ids.begin();
  auto right_sample_iter = right.ids.begin();
  run_type left_run(0, 0), right_run(0, 0);
  size_type insert_count = 0;
  while (!(ra.end()) && ra->first == node) {
    // Add runs from 'left'.
    while (new_body.size() < ra->second + insert_count) {
      if (left_run.second == 0) {
        left_run = recodeRun(*left_iter, left, new_outgoing);
        ++left_iter;
      }
      size_type insert_length =
          std::min(static_cast<size_type>(left_run.second),
                   ra->second + insert_count - new_body.size());
      new_body.insert(run_type(left_run.first, insert_length));
      left_run.second -= insert_length;
    }
    // Add samples from 'left'.
    while (left_sample_iter != left.ids.end() &&
           left_sample_iter->first < ra->second) {
      new_samples.emplace_back(left_sample_iter->first + insert_count,
                               left_sample_iter->second);
      ++left_sample_iter;
    }
    // Add a single value and the possible sample from 'right'.
    if (right_run.second == 0) {
      right_run = recodeRun(*right_iter, right, new_outgoing);
      ++right_iter;
    }
    new_body.insert(right_run.first);
    if (right_sample_iter != right.ids.end() &&
        right_sample_iter->first == insert_count) {
      new_samples.emplace_back(ra->second + insert_count,
                               right_sample_iter->second + left_sequences);
      ++right_sample_iter;
    }
    right_run.second--;
    insert_count++;
    ++ra;
  }

  // Add the remaining runs from 'left'.
  if (left_run.second > 0) {
    new_body.insert(left_run);
  }
  while (left_iter != left.body.end()) {
    new_body.insert(recodeRun(*left_iter, left, new_outgoing));
    ++left_iter;
  }
  // Add the remaining samples from 'left'.
  while (left_sample_iter != left.ids.end()) {
    new_samples.emplace_back(left_sample_iter->first + insert_count,
                             left_sample_iter->second);
    ++left_sample_iter;
  }

  // Use the new data in 'left'.
  swapBody(left, new_body);
  left.outgoing.swap(new_outgoing);
  left.ids.swap(new_samples);
}

//------------------------------------------------------------------------------

void DynamicGBWT::merge(const DynamicGBWT &source,
                        const MergeParameters &parameters) {
  double start = readTimer();

  if (source.empty()) {
    if (Verbosity::level >= Verbosity::FULL) {
      std::cerr << "DynamicGBWT::merge(): The input GBWT is empty" << std::endl;
    }
    return;
  }
  bool index_was_empty = this->empty();

  // The merged index is bidirectional only if both indexes are bidirectional.
  if (!(source.bidirectional())) {
    this->header.unset(GBWTHeader::FLAG_BIDIRECTIONAL);
  }

  // Increase alphabet size and decrease offset if necessary.
  this->resize(source.header.offset, source.sigma());

  // Determine the node ranges for merge jobs.
  std::vector<range_type> node_ranges = Range::partition(
      range_type(0, this->effective() - 1), parameters.merge_jobs);
  for (range_type &range : node_ranges) {
    range.first = this->toNode(range.first);
    range.second = this->toNode(range.second);
  }

  // Build the rank array.
  double ra_start = readTimer();
  MergeBuffers mb(source.size(), omp_get_max_threads(), parameters,
                  node_ranges);
  buildRA(*this, source, mb);
  if (Verbosity::level >= Verbosity::BASIC) {
    double seconds = readTimer() - ra_start;
    std::cerr << "DynamicGBWT::merge(): Rank array built in " << seconds
              << " seconds" << std::endl;
  }

  // Merge the records.
  double merge_start = readTimer();
#pragma omp parallel for schedule(static)
  for (size_type job = 0; job < node_ranges.size(); job++) {
    ProducerBuffer<RankArray> ra(*(mb.ra[job]));
    for (node_type node = node_ranges[job].first;
         node <= node_ranges[job].second; node++) {
      if (!(source.contains(node))) {
        continue;
      }
      mergeRecords(this->record(node), source.record(node), ra, node,
                   this->sequences());
    }
  }
  if (Verbosity::level >= Verbosity::BASIC) {
    double seconds = readTimer() - merge_start;
    std::cerr << "DynamicGBWT::merge(): Records merged in " << seconds
              << " seconds" << std::endl;
  }

  // Merge the headers. Note that we need the original header for merging the
  // records.
  this->header.size += source.size();
  this->header.sequences += source.sequences();

  // Rebuild the incoming edges from the record bodies and the outgoing edges.
  // Then rebuild the offsets in the outgoing edges from the incoming edges.
  if (Verbosity::level >= Verbosity::FULL) {
    std::cerr << "DynamicGBWT::merge(): Rebuilding the edges" << std::endl;
  }
  this->rebuildIncoming();
  this->rebuildOutgoing();

  // Merge the metadata.
  mergeMetadata(*this, source, index_was_empty);

  if (Verbosity::level >= Verbosity::BASIC) {
    double seconds = readTimer() - start;
    std::cerr << "DynamicGBWT::merge(): Inserted " << source.sequences()
              << " sequences of total length " << source.size() << " in "
              << seconds << " seconds" << std::endl;
  }
}

//------------------------------------------------------------------------------

size_type DynamicGBWT::tryLocate(node_type node, size_type i) const {
  const DynamicRecord &record = this->record(node);
  for (sample_type sample : record.ids) {
    if (sample.first == i) {
      return sample.second;
    }
    if (sample.first > i) {
      break;
    }
  }
  return invalid_sequence();
}

// FIXME This should really have a common implementation with
// GBWT::locate(state).
std::vector<size_type> DynamicGBWT::locate(SearchState state) const {
  std::vector<size_type> result;
  if (!(this->contains(state))) {
    return result;
  }

  // Initialize BWT positions for each offset in the range.
  std::vector<edge_type> positions(state.size());
  for (size_type i = state.range.first; i <= state.range.second; i++) {
    positions[i - state.range.first] = edge_type(state.node, i);
  }

  // Continue with LF() until samples have been found for all sequences.
  while (!(positions.empty())) {
    size_type tail = 0;
    node_type curr = invalid_node();
    const DynamicRecord *current = nullptr;
    std::vector<sample_type>::const_iterator sample;
    edge_type LF_result;
    range_type LF_range;

    for (size_type i = 0; i < positions.size(); i++) {
      if (positions[i].first != curr) // Node changed.
      {
        curr = positions[i].first;
        current = &(this->record(curr));
        sample = current->nextSample(positions[i].second);
        LF_range.first = positions[i].second;
        LF_result = current->runLF(positions[i].second, LF_range.second);
      }
      while (sample != current->ids.end() &&
             sample->first < positions[i].second) // Went past the sample.
      {
        ++sample;
      }
      if (sample == current->ids.end() ||
          sample->first > positions[i].second) // Not sampled.
      {
        if (positions[i].second >
            LF_range.second) // Went past the existing LF() result.
        {
          LF_range.first = positions[i].second;
          LF_result = current->runLF(positions[i].second, LF_range.second);
        }
        positions[tail] =
            edge_type(LF_result.first,
                      LF_result.second + positions[i].second - LF_range.first);
        tail++;
      } else // Found a sample.
      {
        result.push_back(sample->second);
      }
    }
    positions.resize(tail);
    sequentialSort(positions.begin(), positions.end());
  }

  removeDuplicates(result, false);
  return result;
}

//------------------------------------------------------------------------------

void printStatistics(const DynamicGBWT &gbwt, const std::string &name,
                     std::ostream &out) {
  printHeader(indexType(gbwt), out) << name;
  if (gbwt.bidirectional()) {
    out << " (bidirectional)";
  }
  out << std::endl;
  printHeader("Total length", out) << gbwt.size() << std::endl;
  printHeader("Sequences", out) << gbwt.sequences() << std::endl;
  printHeader("Alphabet size", out) << gbwt.sigma() << std::endl;
  printHeader("Effective", out) << gbwt.effective() << std::endl;
  std::pair<size_type, size_type> runs = gbwt.runs();
  printHeader("Runs", out) << runs.first << " concrete / " << runs.second
                           << " logical" << std::endl;
  printHeader("DA samples", out) << gbwt.samples() << std::endl;
  if (gbwt.hasMetadata()) {
    printHeader("Metadata", out) << gbwt.metadata << std::endl;
  }
  out << std::endl;
}

std::string indexType(const DynamicGBWT &) { return "Dynamic GBWT"; }

//------------------------------------------------------------------------------

GBWTBuilder::GBWTBuilder(size_type node_width, size_type buffer_size,
                         size_type sample_interval)
    : input_buffer(buffer_size, 0, node_width),
      construction_buffer(buffer_size, 0, node_width),
      id_sample_interval(sample_interval), input_tail(0), construction_tail(0),
      inserted_sequences(0), batch_sequences(0), has_both_orientations(true) {}

GBWTBuilder::~GBWTBuilder() {
  // Wait for the construction thread to finish.
  if (this->builder.joinable()) {
    this->builder.join();
  }
}

void GBWTBuilder::swapIndex(DynamicGBWT &another_index) {
  this->index.swap(another_index);
}

void GBWTBuilder::insert(const vector_type &sequence, bool both_orientations) {
  size_type space_required = sequence.size() + 1;
  if (both_orientations) {
    space_required *= 2;
  }
  if (space_required > this->input_buffer.size()) {
    std::cerr << "GBWTBuilder::insert(): Sequence is too long for the buffer, "
                 "skipping"
              << std::endl;
    return;
  }
  this->has_both_orientations &= both_orientations;

  // Flush the buffer if necessary.
  if (this->input_tail + space_required > this->input_buffer.size()) {
    this->flush();
  }

  // Forward orientation.
  for (auto node : sequence) {
    this->input_buffer[this->input_tail] = node;
    this->input_tail++;
  }
  this->input_buffer[this->input_tail] = ENDMARKER;
  this->input_tail++;
  this->batch_sequences++;

  // Reverse orientation.
  if (both_orientations) {
    reversePath(sequence, this->input_buffer, this->input_tail);
    this->input_buffer[this->input_tail] = ENDMARKER;
    this->input_tail++;
    this->batch_sequences++;
  }
}

void GBWTBuilder::finish() {
  // Flush the buffer if necessary.
  this->flush();

  // Wait for the construction thread to finish.
  if (this->builder.joinable()) {
    this->builder.join();
  }

  // Finally recode the index to make it serializable.
  this->index.recode();
  // std::cerr << "\n-----  Record After Recode  -----\n";
  // print_record(this->index.bwt);
  // std::cerr << "----------------------------------\n";
}

void GBWTBuilder::flush() {
  // Wait for the construction thread to finish.
  if (this->builder.joinable()) {
    this->builder.join();
  }

  // Swap the input buffer and the construction buffer.
  this->input_buffer.swap(this->construction_buffer);
  this->construction_tail = this->input_tail;
  this->input_tail = 0;

  // Launch a new construction thread if necessary.
  if (this->construction_tail > 0) {
    this->builder =
        std::thread(gbwt::insertBatch<text_type>, std::ref(this->index),
                    std::cref(this->construction_buffer),
                    this->construction_tail, this->inserted_sequences,
                    this->has_both_orientations, this->id_sample_interval);
    this->inserted_sequences += this->batch_sequences;
    this->batch_sequences = 0;
  }
}

//------------------------------------------------------------------------------

} // namespace gbwt<|MERGE_RESOLUTION|>--- conflicted
+++ resolved
@@ -22,15 +22,11 @@
   OUT OF OR IN CONNECTION WITH THE SOFTWARE OR THE USE OR OTHER DEALINGS IN THE
   SOFTWARE.
 */
-
-<<<<<<< HEAD
 #include <gbwt/BS_thread_pool_light.h>
+#include <gbwt/bwtmerge.h>
+#include <gbwt/dynamic_gbwt.h>
+
 #include <thrust_sort.cuh>
-
-#include <gbwt/bwtmerge.h>
-=======
->>>>>>> a9b96a14
-#include <gbwt/dynamic_gbwt.h>
 
 #include <memory>
 #include <shared_mutex>
@@ -963,40 +959,8 @@
     }
   }
 
-<<<<<<< HEAD
-  for (size_type iterations = 1;; iterations++) {
-    // std::cout << "before updating:\n";
-    // print_seq(seqs);
-    // print_record(gbwt.bwt);
-    // std::cout << "\n";
-    updateRecords(gbwt, seqs, iterations, sample_interval,
-                  endmarker_edges); // Insert the next nodes into the GBWT.
-    // std::cout << "after updating:\n";
-    // print_seq(seqs);
-    // print_record(gbwt.bwt);
-    // std::cout << "\n";
-
-    nextPosition(seqs,
-                 source); // Determine the next position for each sequence.
-    sortSequences(seqs); // Sort for the next iteration and remove the ones that
-                         // have finished.
-    if (seqs.empty()) {
-      // std::cerr << "\n-------- final condition  ---------";
-      // print_seq(seqs);
-      // print_record(gbwt.bwt);
-      // std::cerr << "-----------------------------------\n";
-      return iterations;
-    }
-    rebuildOffsets(
-        gbwt, seqs,
-        endmarker_edges); // Rebuild offsets in outgoing edges and sequences.
-    // std::cout << "after rebuildOffsets:\n";
-    // print_seq(seqs);
-    // print_record(gbwt.bwt);
-    // std::cerr << "-----------------------------------\n";
-=======
-  //Pair<path_id, next_node>
   std::vector<std::vector<std::pair<size_type, node_type>>> sorted_seqs;	
+  // Serial version
   sortAllSequencesAllPosition(seqs, sorted_seqs, source);
 
   for(size_type iterations = 1; ; iterations++)
@@ -1006,7 +970,6 @@
     sortSequences(seqs); // Sort for the next iteration and remove the ones that have finished.
     if(seqs.empty()) { return iterations; }
     rebuildOffsets(gbwt, seqs, endmarker_edges); // Rebuild offsets in outgoing edges and sequences.
->>>>>>> a9b96a14
     advancePosition(seqs, source); // Move the sequences to the next position.
   }
 }
