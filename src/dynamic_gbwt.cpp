/*
  Copyright (c) 2017, 2018, 2019, 2020, 2021 Jouni Siren
  Copyright (c) 2017 Genome Research Ltd.

  Author: Jouni Siren <jouni.siren@iki.fi>

  Permission is hereby granted, free of charge, to any person obtaining a copy
  of this software and associated documentation files (the "Software"), to deal
  in the Software without restriction, including without limitation the rights
  to use, copy, modify, merge, publish, distribute, sublicense, and/or sell
  copies of the Software, and to permit persons to whom the Software is
  furnished to do so, subject to the following conditions:

  The above copyright notice and this permission notice shall be included in all
  copies or substantial portions of the Software.

  THE SOFTWARE IS PROVIDED "AS IS", WITHOUT WARRANTY OF ANY KIND, EXPRESS OR
  IMPLIED, INCLUDING BUT NOT LIMITED TO THE WARRANTIES OF MERCHANTABILITY,
  FITNESS FOR A PARTICULAR PURPOSE AND NONINFRINGEMENT. IN NO EVENT SHALL THE
  AUTHORS OR COPYRIGHT HOLDERS BE LIABLE FOR ANY CLAIM, DAMAGES OR OTHER
  LIABILITY, WHETHER IN AN ACTION OF CONTRACT, TORT OR OTHERWISE, ARISING FROM,
  OUT OF OR IN CONNECTION WITH THE SOFTWARE OR THE USE OR OTHER DEALINGS IN THE
  SOFTWARE.
*/
#include <gbwt/BS_thread_pool_light.h>
#include <gbwt/bwtmerge.h>
#include <gbwt/dynamic_gbwt.h>

#include <thrust_sort.cuh>

#include <memory>
#include <shared_mutex>
#include <unordered_map>

// add
#include <gbwt/utils.h>

namespace gbwt {

//------------------------------------------------------------------------------

// Numerical class constants.

constexpr size_type DynamicGBWT::INSERT_BATCH_SIZE;
constexpr size_type DynamicGBWT::MIN_SEQUENCES_PER_BATCH;
constexpr size_type DynamicGBWT::REMOVE_CHUNK_SIZE;
constexpr size_type DynamicGBWT::MERGE_BATCH_SIZE;
constexpr size_type DynamicGBWT::SAMPLE_INTERVAL;

//------------------------------------------------------------------------------

// Other class variables.

const std::string DynamicGBWT::EXTENSION = ".gbwt";

//------------------------------------------------------------------------------

DynamicGBWT::DynamicGBWT() { this->addSource(); }

DynamicGBWT::DynamicGBWT(const DynamicGBWT &source) { this->copy(source); }

DynamicGBWT::DynamicGBWT(const GBWT &source) { this->copy(source); }

DynamicGBWT::DynamicGBWT(DynamicGBWT &&source) { *this = std::move(source); }

DynamicGBWT::~DynamicGBWT() {}

void DynamicGBWT::swap(DynamicGBWT &another) {
  if (this != &another) {
    this->header.swap(another.header);
    this->tags.swap(another.tags);
    this->bwt.swap(another.bwt);
    this->metadata.swap(another.metadata);
  }
}

DynamicGBWT &DynamicGBWT::operator=(const DynamicGBWT &source) {
  if (this != &source) {
    this->copy(source);
  }
  return *this;
}

DynamicGBWT &DynamicGBWT::operator=(const GBWT &source) {
  this->copy(source);
  return *this;
}

DynamicGBWT &DynamicGBWT::operator=(DynamicGBWT &&source) {
  if (this != &source) {
    this->header = std::move(source.header);
    this->tags = std::move(source.tags);
    this->bwt = std::move(source.bwt);
    this->metadata = std::move(source.metadata);
  }
  return *this;
}

void DynamicGBWT::resample(size_type sample_interval) {
  // Delete old samples to save memory.
  for (DynamicRecord &record : this->bwt) {
    record.ids = std::vector<sample_type>();
  }
  std::vector<std::pair<node_type, sample_type>> samples =
      gbwt::resample(*this, sample_interval);
  for (auto sample : samples) {
    this->bwt[sample.first].ids.push_back(sample.second);
  }
}

size_type DynamicGBWT::serialize(std::ostream &out,
                                 sdsl::structure_tree_node *v,
                                 std::string name) const {
  sdsl::structure_tree_node *child =
      sdsl::structure_tree::add_child(v, name, sdsl::util::class_name(*this));
  size_type written_bytes = 0;

  written_bytes += this->header.serialize(out, child, "header");
  written_bytes += this->tags.serialize(out, child, "tags");

  {
    RecordArray array(this->bwt);
    written_bytes += array.serialize(out, child, "bwt");
  }

  {
    DASamples compressed_samples(this->bwt);
    written_bytes += compressed_samples.serialize(out, child, "da_samples");
  }

  if (this->hasMetadata()) {
    written_bytes += this->metadata.serialize(out, child, "metadata");
  }

  sdsl::structure_tree::add_size(child, written_bytes);
  return written_bytes;
}

void DynamicGBWT::load(std::istream &in) {
  // Read the header.
  GBWTHeader h = sdsl::simple_sds::load_value<GBWTHeader>(in);
  h.check();
  bool simple_sds = h.get(GBWTHeader::FLAG_SIMPLE_SDS);
  bool has_tags = h.version >= 5;       // FIXME Replace with symbolic constant.
  h.unset(GBWTHeader::FLAG_SIMPLE_SDS); // We only set this flag in the
                                        // serialized header.
  h.setVersion();                       // Update to the current version.
  this->header = h;

  // Read the tags and set the source to Version::SOURCE_VALUE.
  bool source_is_self = false; // We know how to read DASamples.
  if (has_tags) {
    if (simple_sds) {
      this->tags.simple_sds_load(in);
    } else {
      this->tags.load(in);
    }
    if (this->tags.get(Version::SOURCE_KEY) == Version::SOURCE_VALUE) {
      source_is_self = true;
    }
    this->addSource();
  } else {
    this->resetTags();
  }

  // Read and decompress the BWT.
  this->bwt.resize(this->effective());
  {
    RecordArray array;
    if (simple_sds) {
      array.simple_sds_load(in);
    } else {
      array.load(in);
    }
    if (array.size() != this->effective()) {
      throw sdsl::simple_sds::InvalidData(
          "DynamicGBWT: BWT record count / alphabet size mismatch");
    }
    array.forEach([&](size_type comp, const CompressedRecord &record) {
      DynamicRecord &current = this->bwt[comp];
      current.clear();
      current.outgoing = record.outgoing;
      if (current.outdegree() > 0) {
        for (CompressedRecordIterator iter(record); !(iter.end()); ++iter) {
          current.body.push_back(*iter);
          current.body_size += iter->second;
        }
      }
    });
  }

  // Read and decompress the samples.
  {
    DASamples samples;
    bool found_samples = false;
    if (simple_sds) {
      // The samples may be absent or from an unknown source.
      if (source_is_self) {
        found_samples = sdsl::simple_sds::load_option(samples, in);
      } else {
        sdsl::simple_sds::skip_option(in);
      }
    } else {
      samples.load(in);
      found_samples = true;
    }
    if (found_samples) {
      if (samples.records() != this->effective()) {
        throw sdsl::simple_sds::InvalidData(
            "DynamicGBWT: Sample record count / alphabet size mismatch");
      }
      SampleIterator sample_iter(samples);
      for (SampleRangeIterator range_iter(samples); !(range_iter.end());
           ++range_iter) {
        DynamicRecord &current = this->bwt[range_iter.record()];
        while (!(sample_iter.end()) &&
               sample_iter.offset() < range_iter.limit()) {
          current.ids.push_back(sample_type(
              sample_iter.offset() - range_iter.start(), *sample_iter));
          ++sample_iter;
        }
      }
    } else {
      this->resample(SAMPLE_INTERVAL);
    }
  }

  // Read the metadata.
  if (simple_sds) {
    bool loaded_metadata = sdsl::simple_sds::load_option(this->metadata, in);
    if (loaded_metadata != this->hasMetadata()) {
      throw sdsl::simple_sds::InvalidData(
          "DynamicGBWT: Invalid metadata flag in the header");
    }
  } else if (this->hasMetadata()) {
    this->metadata.load(in);
  }
  if (this->hasMetadata() && this->metadata.hasPathNames()) {
    size_type expected_paths =
        (this->bidirectional() ? this->sequences() / 2 : this->sequences());
    if (this->metadata.paths() != expected_paths) {
      throw sdsl::simple_sds::InvalidData(
          "DynamicGBWT: Path name / sequence count mismatch");
    }
  }

  // Rebuild the incoming edges.
  this->rebuildIncoming();
}

void DynamicGBWT::simple_sds_serialize(std::ostream &out) const {
  GBWTHeader h = this->header;
  h.set(GBWTHeader::FLAG_SIMPLE_SDS); // We only set this flag in the serialized
                                      // header.
  sdsl::simple_sds::serialize_value(h, out);

  this->tags.simple_sds_serialize(out);
  {
    RecordArray array(this->bwt);
    array.simple_sds_serialize(out);
  }
  {
    DASamples compressed_samples(this->bwt);
    sdsl::simple_sds::serialize_option(compressed_samples, out);
  }
  if (this->hasMetadata()) {
    sdsl::simple_sds::serialize_option(this->metadata, out);
  } else {
    sdsl::simple_sds::empty_option(out);
  }
}

void DynamicGBWT::simple_sds_load(std::istream &in) {
  // The same load() function can handle the SDSL and simple-sds formats.
  this->load(in);
}

size_t DynamicGBWT::simple_sds_size() const {
  size_t result = sdsl::simple_sds::value_size(this->header);
  result += this->tags.simple_sds_size();
  {
    RecordArray array(this->bwt);
    result += array.simple_sds_size();
  }
  {
    DASamples compressed_samples(this->bwt);
    result += sdsl::simple_sds::option_size(compressed_samples);
  }
  if (this->hasMetadata()) {
    result += sdsl::simple_sds::option_size(this->metadata);
  } else {
    result += sdsl::simple_sds::empty_option_size();
  }
  return result;
}

void DynamicGBWT::copy(const DynamicGBWT &source) {
  this->header = source.header;
  this->tags = source.tags;
  this->bwt = source.bwt;
  this->metadata = source.metadata;
}

void DynamicGBWT::copy(const GBWT &source) {
  this->header = source.header;
  this->tags = source.tags;

  // Decompress the BWT.
  this->bwt.resize(this->effective());
  source.bwt.forEach([&](size_type comp, const CompressedRecord &record) {
    DynamicRecord &current = this->bwt[comp];
    current.clear();
    current.outgoing = record.outgoing;
    if (current.outdegree() > 0) {
      for (CompressedRecordIterator iter(record); !(iter.end()); ++iter) {
        current.body.push_back(*iter);
        current.body_size += iter->second;
      }
    }
  });

  // Decompress the samples.
  SampleIterator sample_iter(source.da_samples);
  for (SampleRangeIterator range_iter(source.da_samples); !(range_iter.end());
       ++range_iter) {
    DynamicRecord &current = this->bwt[range_iter.record()];
    while (!(sample_iter.end()) && sample_iter.offset() < range_iter.limit()) {
      current.ids.push_back(
          sample_type(sample_iter.offset() - range_iter.start(), *sample_iter));
      ++sample_iter;
    }
  }

  // Rebuild the incoming edges.
  this->rebuildIncoming();

  this->metadata = source.metadata;
}

void DynamicGBWT::resetTags() {
  this->tags.clear();
  this->addSource();
}

void DynamicGBWT::addSource() {
  this->tags.set(Version::SOURCE_KEY, Version::SOURCE_VALUE);
}

//------------------------------------------------------------------------------

std::pair<size_type, size_type> DynamicGBWT::runs() const {
  std::pair<size_type, size_type> result(0, 0);
  for (const DynamicRecord &node : this->bwt) {
    std::pair<size_type, size_type> temp = node.runs();
    result.first += temp.first;
    result.second += temp.second;
  }
  return result;
}

size_type DynamicGBWT::samples() const {
  size_type total = 0;
  for (const DynamicRecord &node : this->bwt) {
    total += node.samples();
  }
  return total;
}

edge_type DynamicGBWT::inverseLF(node_type from, size_type i) const {
  if (!(this->bidirectional()) || from == ENDMARKER) {
    return invalid_edge();
  }

  // Find the predecessor node id.
  DynamicRecord curr = this->record(from);
  node_type predecessor = invalid_node();
  size_type curr_offset = 0;
  for (edge_type inedge : curr.incoming) {
    curr_offset += inedge.second;
    if (curr_offset > i) {
      predecessor = inedge.first;
      break;
    }
  }
  if (predecessor == invalid_node()) {
    return invalid_edge();
  }

  // Determine the offset.
  DynamicRecord pred_record = this->record(predecessor);
  size_type offset = pred_record.offsetTo(from, i);
  if (offset == invalid_offset()) {
    return invalid_edge();
  }

  return edge_type(predecessor, offset);
}

size_type DynamicGBWT::fullLF(node_type from, size_type i, node_type to) const {
  if (to == ENDMARKER) {
    return invalid_offset();
  } else if (!(this->contains(to))) {
    return 0;
  } else if (!(this->hasEdge(from, to))) {
    return this->record(to).countBefore(from);
  } else {
    return this->record(from).LF(i, to);
  }
}

//------------------------------------------------------------------------------

void DynamicGBWT::resize(size_type new_offset, size_type new_sigma) {
  /*
    Do not set the new offset, if we already have a smaller real offset or the
    new offset is not a real one.
  */
  if ((this->sigma() > 1 && new_offset > this->header.offset) ||
      new_sigma <= 1) {
    new_offset = this->header.offset;
  }
  if (this->sigma() > new_sigma) {
    new_sigma = this->sigma();
  }
  if (new_offset > 0 && new_offset >= new_sigma) {
    std::cerr << "DynamicGBWT::resize(): Cannot set offset " << new_offset
              << " with alphabet size " << new_sigma << std::endl;
    std::exit(EXIT_FAILURE);
  }

  this->forceResize(new_offset, new_sigma);
}

void DynamicGBWT::resize() {
  if (this->effective() == 0) {
    return;
  }

  // Determine the new effective alphabet.
  size_type new_offset = this->header.offset, new_sigma = this->sigma();
  if (this->empty()) {
    if (Verbosity::level >= Verbosity::FULL) {
      std::cerr << "DynamicGBWT::resize(): The index is empty" << std::endl;
    }
    new_offset = 0;
    new_sigma = 0;
  } else {
    size_type head_empty = 0;
    while (head_empty + 1 < this->effective() &&
           this->bwt[head_empty + 1].empty()) {
      head_empty++;
    }
    if (head_empty + 1 >= this->effective()) {
      if (Verbosity::level >= Verbosity::FULL) {
        std::cerr << "DynamicGBWT::resize(): All nodes apart from the "
                     "endmarker are empty"
                  << std::endl;
      }
      new_offset = 0;
      new_sigma = 1;
    } else {
      new_offset += head_empty;
      for (comp_type tail = this->effective() - 1; this->bwt[tail].empty();
           tail--) {
        new_sigma--;
      }
    }
  }

  this->forceResize(new_offset, new_sigma);
}

void DynamicGBWT::forceResize(size_type new_offset, size_type new_sigma) {
  if (new_offset == this->header.offset && new_sigma == this->sigma()) {
    return;
  }

  if (Verbosity::level >= Verbosity::FULL) {
    if (new_offset != this->header.offset) {
      std::cerr << "DynamicGBWT::resize(): Changing alphabet offset to "
                << new_offset << std::endl;
    }
    if (new_sigma != this->sigma()) {
      std::cerr << "DynamicGBWT::resize(): Changing alphabet size to "
                << new_sigma << std::endl;
    }
  }

  std::vector<DynamicRecord> new_bwt(new_sigma - new_offset);
  if (this->effective() > 0 && new_bwt.size() > 0) {
    new_bwt.front().swap(this->bwt.front());
  }
  comp_type first_comp =
      1 +
      (new_offset > this->header.offset ? new_offset - this->header.offset : 0);
  comp_type comp_tail =
      std::min(first_comp + new_bwt.size() - 1, this->effective());
  for (comp_type comp = first_comp; comp < comp_tail; comp++) {
    new_bwt[comp + this->header.offset - new_offset].swap(this->bwt[comp]);
  }
  this->bwt.swap(new_bwt);
  this->header.offset = new_offset;
  this->header.alphabet_size = new_sigma;
}

void DynamicGBWT::recode() {
  if (Verbosity::level >= Verbosity::FULL) {
    std::cerr << "DynamicGBWT::recode(): Sorting the outgoing edges"
              << std::endl;
  }

  for (comp_type comp = 0; comp < this->effective(); comp++) {
    this->bwt[comp].recode();
  }
}

void DynamicGBWT::rebuildIncoming() {
  // Clear the existing incoming edges.
  for (comp_type comp = 0; comp < this->effective(); comp++) {
    this->bwt[comp].incoming.clear();
  }

  // Rebuild them from record bodies and outgoing edges.
  for (comp_type comp = 0; comp < this->effective(); comp++) {
    DynamicRecord &current = this->bwt[comp];
    std::vector<size_type> counts(current.outdegree());
    for (run_type run : current.body) {
      counts[run.first] += run.second;
    }
    for (rank_type outrank = 0; outrank < current.outdegree(); outrank++) {
      if (current.successor(outrank) != ENDMARKER) {
        DynamicRecord &successor = this->record(current.successor(outrank));
        successor.addIncoming(edge_type(this->toNode(comp), counts[outrank]));
      }
    }
  }
}

void DynamicGBWT::rebuildOutgoing() {
  for (comp_type comp = 0; comp < this->effective(); comp++) {
    node_type curr = this->toNode(comp);
    DynamicRecord &current = this->record(curr);
    size_type offset = 0;
    for (rank_type inrank = 0; inrank < current.indegree(); inrank++) {
      DynamicRecord &predecessor = this->record(current.predecessor(inrank));
      rank_type outrank = predecessor.edgeTo(curr);
      if (outrank >= predecessor.outdegree()) {
        std::cerr << "DynamicGBWT::rebuildOutgoing(): Outgoing edge from "
                  << current.predecessor(inrank) << " to " << curr
                  << " not found" << std::endl;
        std::exit(EXIT_FAILURE);
      }
      predecessor.offset(outrank) = offset;
      offset += current.count(inrank);
    }
  }
}

//------------------------------------------------------------------------------

/*
  Support functions for index construction.
*/

void swapBody(DynamicRecord &record, RunMerger &merger) {
  merger.flush();
  merger.runs.swap(record.body);
  std::swap(merger.total_size, record.body_size);
}

/*
  Process ranges of sequences sharing the same 'curr' node.
  - Add the outgoing edge (curr, next) if necessary.
  - Add sample (offset, id) if iteration % sample_interval == 0 or next ==
  ENDMARKER.
  - Insert the 'next' node into position 'offset' in the body.
  - Set 'offset' to rank(next) within the record.
  - Update the predecessor count of 'curr' in the incoming edges of 'next'.

  Note: Iteration is the distance from the initial endmarker to the next
  position. We do not maintain incoming edges to the endmarker, because it can
  be expensive and because searching with the endmarker does not work in a
  multi-string BWT.
*/

void updateRecords(DynamicGBWT &gbwt, std::vector<Sequence> &seqs,
                   size_type iteration, size_type sample_interval,
                   std::unique_ptr<std::unordered_map<node_type, size_type>>
                       &endmarker_edges) {
  for (size_type i = 0; i < seqs.size();) {
    node_type curr = seqs[i].curr;
    DynamicRecord &current = gbwt.record(curr);
    RunMerger new_body(current.outdegree());
    std::vector<sample_type> new_samples;
    std::vector<run_type>::iterator iter = current.body.begin();
    std::vector<sample_type>::iterator sample_iter = current.ids.begin();
    size_type insert_count = 0;
    while (i < seqs.size() && seqs[i].curr == curr) {
      // Determine the edge to the next node or add it if it does not exist.
      rank_type outrank = 0;
      if (curr == ENDMARKER) {
        auto iter = endmarker_edges->find(seqs[i].next);
        if (iter != endmarker_edges->end()) {
          outrank = iter->second;
        } else {
          outrank = current.outdegree();
          current.outgoing.push_back(edge_type(seqs[i].next, 0));
          new_body.addEdge();
          (*endmarker_edges)[seqs[i].next] = outrank;
        }
      } else {
        outrank = current.edgeToLinear(seqs[i].next);
        if (outrank >= current.outdegree()) {
          current.outgoing.push_back(edge_type(seqs[i].next, 0));
          new_body.addEdge();
        }
      }
      // Add old runs until 'offset'.
      while (new_body.size() < seqs[i].offset) {
        if (iter->second <= seqs[i].offset - new_body.size()) {
          new_body.insert(*iter);
          ++iter;
        } else {
          run_type temp(iter->first, seqs[i].offset - new_body.size());
          new_body.insert(temp);
          iter->second -= temp.second;
        }
      }
      // Add old samples until 'offset'.
      while (sample_iter != current.ids.end() &&
             sample_iter->first + insert_count < seqs[i].offset) {
        new_samples.push_back(sample_type(sample_iter->first + insert_count,
                                          sample_iter->second));
        ++sample_iter;
      }
      if (iteration % sample_interval == 0 ||
          seqs[i].next == ENDMARKER) // Sample sequence id.
      {
        new_samples.push_back(sample_type(seqs[i].offset, seqs[i].id));
      }
      seqs[i].offset =
          new_body.counts[outrank]; // rank(next) within the record.
      new_body.insert(outrank);
      insert_count++;
      if (seqs[i].next !=
          ENDMARKER) // The endmarker does not have incoming edges.
      {
        gbwt.record(seqs[i].next).increment(curr);
      }
      i++;
    }
    while (iter != current.body.end()) // Add the rest of the old body.
    {
      new_body.insert(*iter);
      ++iter;
    }
    while (sample_iter != current.ids.end()) // Add the rest of the old samples.
    {
      new_samples.push_back(
          sample_type(sample_iter->first + insert_count, sample_iter->second));
      ++sample_iter;
    }
    swapBody(current, new_body);
    current.ids.swap(new_samples);
  }
  gbwt.header.size += seqs.size();
}

void
updateRecordsParallel(DynamicGBWT& gbwt, const text_type &source, 
  std::vector<std::vector<std::pair<size_type, node_type>>> &sorted_mat, 
  const node_type &curr_node, size_type sample_interval,
  std::unique_ptr<std::unordered_map<node_type, size_type>>& endmarker_edges)
{
  int index;
  if (curr_node==ENDMARKER)
    index = curr_node;
  else
    index = curr_node-1;
  DynamicRecord& current = gbwt.record(curr_node);
  RunMerger new_body(current.outdegree());
  std::vector<sample_type> new_samples;
  std::vector<run_type>::iterator iter = current.body.begin();
  std::vector<sample_type>::iterator sample_iter = current.ids.begin();
  size_type insert_count = 0;
  int outgoing_size = current.outdegree();
  // Add old runs until the end.
  while(new_body.size() < outgoing_size)
  {
    new_body.insert(*iter);
    ++iter;
  }
  // Add old samples until the end.
  while(sample_iter != current.ids.end())
  {
    new_samples.push_back(sample_type(sample_iter->first, sample_iter->second));
    ++sample_iter;
  }
  for(size_type i = 0; i < sorted_mat[index].size(); ++i)
  {
    // Determine the edge to the next node or add it if it does not exist.
    rank_type outrank = 0;
    size_type seq_id = sorted_mat[index][i].first;
    node_type next_node = sorted_mat[index][i].second;
    if(curr_node == ENDMARKER)
    {
      auto iter = endmarker_edges->find(next_node);
      if(iter != endmarker_edges->end()) { outrank = iter->second; }
      else
      {
        outrank = current.outdegree();
        // find incoming of next node to determine offset
        size_type outgoing_offset = current.outgoing_offset_map[next_node];
        current.outgoing.push_back(edge_type(next_node, outgoing_offset));
        new_body.addEdge();
        (*endmarker_edges)[next_node] = outrank;
      }
    }
    else
    {
      outrank = current.edgeToLinear(next_node);
      if(outrank >= current.outdegree())
      {
        size_type outgoing_offset = current.outgoing_offset_map[next_node];
        current.outgoing.push_back(edge_type(next_node, outgoing_offset));
        new_body.addEdge();
      }
    }
    if(next_node == ENDMARKER)  // Sample sequence id.
    {
      int size = new_samples.size();
      new_samples.push_back(sample_type(size, seq_id));
    }
    new_body.insert(outrank);
    insert_count++;
  }
  swapBody(current, new_body);
  current.ids.swap(new_samples);
}

/*
  Compute the source offset for each sequence at the next position, assuming
  that the records have been sorted by the node at the current position.
*/

void nextPosition(std::vector<Sequence> &seqs, const text_type &) {
  for (Sequence &seq : seqs) {
    seq.pos++;
  }
}

void nextPosition(std::vector<Sequence> &seqs, const vector_type &) {
  for (Sequence &seq : seqs) {
    seq.pos++;
  }
}

void nextPosition(std::vector<Sequence> &seqs, const GBWT &source) {
  for (size_type i = 0; i < seqs.size();) {
    node_type curr = seqs[i].curr;
    const CompressedRecord current = source.record(curr);
    CompressedRecordFullIterator iter(current);
    while (i < seqs.size() && seqs[i].curr == curr) {
      seqs[i].pos = iter.rankAt(seqs[i].pos);
      i++;
    }
  }
}

void nextPosition(std::vector<Sequence> &seqs, const DynamicGBWT &source) {
  for (size_type i = 0; i < seqs.size();) {
    node_type curr = seqs[i].curr;
    const DynamicRecord &current = source.record(curr);
    std::vector<run_type>::const_iterator iter = current.body.begin();
    std::vector<edge_type> result(current.outgoing);
    size_type record_offset = iter->second;
    result[iter->first].second += iter->second;
    while (i < seqs.size() && seqs[i].curr == curr) {
      while (record_offset <= seqs[i].pos) {
        ++iter;
        record_offset += iter->second;
        result[iter->first].second += iter->second;
      }
      seqs[i].pos = result[iter->first].second - (record_offset - seqs[i].pos);
      i++;
    }
  }
}

/*
  Sort the sequences for the next iteration and remove the ones that have
  reached the endmarker. Note that sorting by (next, curr, offset) now is
  equivalent to sorting by (curr, offset) in the next interation.
*/

void
nextSequencePosition(Sequence& seq)
{
  seq.pos++;
}

void
advanceSequencePosition(Sequence& seq, const text_type& text)
{
  seq.curr = seq.next;
  seq.next = text[seq.pos];
}

void
advanceSequencePosition(Sequence& seq, const vector_type& text)
{
  seq.curr = seq.next;
  seq.next = text[seq.pos];
}

void
advanceSequencePosition(Sequence& seq, const GBWT& source)
{
  node_type curr = seq.next;
  const CompressedRecord current = source.record(curr);
  CompressedRecordIterator iter(current);
  seq.curr = seq.next;
  while(iter.offset() <= seq.pos) { ++iter; }
  seq.next = current.successor(iter->first);
}


void sortSequences(std::vector<Sequence> &seqs) {
  sequentialSort(seqs.begin(), seqs.end());
  size_type head = 0;
  while (head < seqs.size() && seqs[head].next == ENDMARKER) {
    head++;
  }
  if (head > 0) {
    for (size_type j = 0; head + j < seqs.size(); j++) {
      seqs[j] = seqs[head + j];
    }
    seqs.resize(seqs.size() - head);
  }
}

void 
printSortedMatrix(
	std::vector<std::vector<std::pair<size_type, node_type>>>& sorted)
{
	for (size_t i=0; i < sorted.size(); i++) 
	{
	  for (size_t j=0; j < sorted[i].size(); j++)
	  {
	  	 std::cout << "(" << (int) i << ", " << (int) j << ") -> "
				   << "Pair(" 
				   << (int) sorted[i][j].first 
				   << ", "
				   << (int) sorted[i][j].second << ")\n";
	  }
	  std::cout << "\n";
	} 
}

/*
 * [Authored by KaiYin] Sort all sequences in advance
 */

void
nextSequencePosition(Sequence& seq)
{
  seq.pos++;
}

void
advanceSequencePosition(Sequence& seq, const text_type& text)
{
  seq.curr = seq.next;
  seq.next = text[seq.pos];
}

void
advanceSequencePosition(Sequence& seq, const vector_type& text)
{
  seq.curr = seq.next;
  seq.next = text[seq.pos];
}

void
advanceSequencePosition(Sequence& seq, const GBWT& source)
{
  node_type curr = seq.next;
  const CompressedRecord current = source.record(curr);
  CompressedRecordIterator iter(current);
  seq.curr = seq.next;
  while(iter.offset() <= seq.pos) { ++iter; }
  seq.next = current.successor(iter->first);
}

template<class Source>
void
sortAllSequencesAllPosition(
  std::vector<Sequence>& seqs,
  std::vector<std::vector<std::pair<size_type, node_type>>>& sorted,
  const Source& source)
{
  //FIXME: copy constructor wastes time and space
  std::vector<Sequence> tmp(seqs);
  node_type curr = 1;
  while (1) {
    std::vector<std::pair<size_type, node_type>> curr_sorted;
    for (Sequence& s : tmp) {
      if (curr == s.next) {
        nextSequencePosition(s);
        advanceSequencePosition(s, source);
        curr_sorted.emplace_back(std::make_pair(s.id, s.next));
      }
    }
    sorted.emplace_back(curr_sorted);
    sortSequences(tmp);
    if (tmp.empty()) {
      //printSortedMatrix(sorted);
      return;
    }
    curr++;
  }
}

/*
  Rebuild the edge offsets in the outgoing edges to each 'next' node. The
  offsets will be valid after the insertions in the next iteration.

  Then add the rebuilt edge offsets to sequence offsets, which have been
  rank(next) within the current record until now.
*/

void rebuildOffsets(DynamicGBWT &gbwt, std::vector<Sequence> &seqs,
                    std::unique_ptr<std::unordered_map<node_type, size_type>>
                        &endmarker_edges) {
  node_type next = gbwt.sigma();
  for (const Sequence &seq : seqs) {
    if (seq.next == next) {
      continue;
    }
    next = seq.next;
    size_type offset = 0;
    for (edge_type inedge : gbwt.record(next).incoming) {
      DynamicRecord &predecessor = gbwt.record(inedge.first);
      rank_type outrank =
          (inedge.first == ENDMARKER ? (*endmarker_edges)[next]
                                     : predecessor.edgeToLinear(next));
      predecessor.offset(outrank) = offset;
      offset += inedge.second;
    }
  }

  for (Sequence &seq : seqs) {
    const DynamicRecord &current = gbwt.record(seq.curr);
    rank_type outrank =
        (seq.curr == ENDMARKER ? (*endmarker_edges)[seq.next]
                               : current.edgeToLinear(seq.next));
    seq.offset += current.offset(outrank);
  }
}

/*
  Move each sequence to the next position, assuming that the source offset has
  been computed earlier and that the sequences have been sorted by the node at
  the next position.
*/

void advancePosition(std::vector<Sequence> &seqs, const text_type &text) {
  for (Sequence &seq : seqs) {
    seq.curr = seq.next;
    seq.next = text[seq.pos];
  }
}

void advancePosition(std::vector<Sequence> &seqs, const vector_type &text) {
  for (Sequence &seq : seqs) {
    seq.curr = seq.next;
    seq.next = text[seq.pos];
  }
}

void advancePosition(std::vector<Sequence> &seqs, const GBWT &source) {
  // FIXME We could optimize further by storing the next position.
  for (size_type i = 0; i < seqs.size();) {
    node_type curr = seqs[i].next;
    const CompressedRecord current = source.record(curr);
    CompressedRecordIterator iter(current);
    while (i < seqs.size() && seqs[i].next == curr) {
      seqs[i].curr = seqs[i].next;
      while (iter.offset() <= seqs[i].pos) {
        ++iter;
      }
      seqs[i].next = current.successor(iter->first);
      i++;
    }
  }
}

void advancePosition(std::vector<Sequence> &seqs, const DynamicGBWT &source) {
  // FIXME We could optimize further by storing the next position.
  for (size_type i = 0; i < seqs.size();) {
    node_type curr = seqs[i].next;
    const DynamicRecord &current = source.record(curr);
    std::vector<run_type>::const_iterator iter = current.body.begin();
    size_type offset = iter->second;
    while (i < seqs.size() && seqs[i].next == curr) {
      seqs[i].curr = seqs[i].next;
      while (offset <= seqs[i].pos) {
        ++iter;
        offset += iter->second;
      }
      seqs[i].next = current.successor(iter->first);
      i++;
    }
  }
}

void print_seq(const std::vector<Sequence> &seqs) {
  for (auto &item : seqs) {
    std::cerr << "id: " << item.id;
    std::cerr << " curr: " << item.curr;
    std::cerr << " next: " << item.next;
    std::cerr << " offset: " << item.offset;
    std::cerr << " pos: " << item.pos;
    std::cerr << "\n";
  }
  std::cerr << "\n";
}

void print_record(const std::vector<DynamicRecord> &bwt) {
  for (auto &item : bwt) {
    std::cerr << item << "\n";
  }
}

/*
  Insert the sequences from the source to the GBWT. Maintains an invariant
  that the sequences are sorted by (curr, offset).

  Update the bidirectional flag in the header before calling this.
*/

/*
template<>
size_type
insert(DynamicGBWT& gbwt, std::vector<Sequence>& seqs, const text_type& source, size_type sample_interval)
{
  // Sanity check sample interval only here.
  if(sample_interval == 0) { sample_interval = std::numeric_limits<size_type>::max(); }

  // The outgoing edges are not expected to be sorted during construction. As the endmarker
  // may have millions of outgoing edges, we need a faster way of mapping destination nodes
  // to edges.
  std::unique_ptr<std::unordered_map<node_type, size_type>> endmarker_edges(new std::unordered_map<node_type, size_type>);
  if(gbwt.sigma() > 0)
  {
    const DynamicRecord& endmarker = gbwt.record(ENDMARKER);
    for(rank_type outrank = 0; outrank < endmarker.outdegree(); outrank++)
    {
      (*endmarker_edges)[endmarker.successor(outrank)] = outrank;
    }
  }

  // sort sequences

  std::vector<std::vector<std::pair<size_type, node_type>> sorted;
  std::vector<std::pair<size_type, size_type>> seq_idx; // index in text for every sequence
  std::vector<std::pair<size_type, node_type> text; // current node for every sequence
  for (Sequence &s:seqs) {
    seq_idx.push_back(std::make_pair(s.pos, s.id));
    text.push_back(std::make_pair(s.pos, s.curr));
  }

  std::vector<size_type> prev_sorted;

  // for node 0(endmarker)
  // advance position and update current node
  for (int i=0;i<seq_idx.size();++i) {
    prev_sorted.push_back(std::make_pair(s.id, s.next));
    sorted.push_back(prev_sorted);
    ++seq_idx[i].first;
    ++text[i].first;
    text[i].second = source[text[i].first];
  }

  // record sorted result
  while (1) {
    std::vector<size_type> curr_sorted;
    std::sort(text.begin(), text.end(), 
      [](const std::pair<size_type, node_type>& a, const std::pair<size_type, node_type> &b) -> bool
      {
        return a.second<b.second;
      });
    node_type curr = text[0].second;
    for (int i=0;i<text.size();++i) {
      if (text[i].second==curr) {
        for (int j=0;j<seq_idx.size();++j) {
          if (seq_idx[j].first==text[i].first) {
            ++seq_idx[j].first; // advance position
            curr_sorted.push_back(seq_idx[j].second);
            break;
          } 
          ++text[i].first; // advance position
          text[i].second = source[text[i].first]; // update current node
          if (text[i].second==ENDMARKER) { // remove the sequence has reach the end
            std::vector<std::pair<size_type, node_type>>::iterator it = text.begin();
            std::advance(it, i);
            text.erase(it);
            --i;
          }
        } 
      } else {
        break;
      }
    } sorted.push_back(curr_sorted);
    prev_sorted = curr_sorted;
  }

  // parallel update nodes
  size_type node_num = gbwt.nodeSize();
  for (node_type i=0;i<node_num;++i) {
    // add to thread pool later
    updateRecordsParallel(gbwt, source, sorted, i, sample_interval, endmarker_edges);
  }
}
*/

template<class Source>
size_type
insert(DynamicGBWT& gbwt, std::vector<Sequence>& seqs, const Source& source, size_type sample_interval)
{
  // Sanity check sample interval only here.
  if (sample_interval == 0) {
    sample_interval = std::numeric_limits<size_type>::max();
  }

  // The outgoing edges are not expected to be sorted during construction. As
  // the endmarker may have millions of outgoing edges, we need a faster way of
  // mapping destination nodes to edges.
  std::unique_ptr<std::unordered_map<node_type, size_type>> endmarker_edges(
      new std::unordered_map<node_type, size_type>);
  if (gbwt.sigma() > 0) {
    const DynamicRecord &endmarker = gbwt.record(ENDMARKER);
    for (rank_type outrank = 0; outrank < endmarker.outdegree(); outrank++) {
      (*endmarker_edges)[endmarker.successor(outrank)] = outrank;
    }
  }

  std::vector<std::vector<std::pair<size_type, node_type>>> sorted_seqs;	
  // Serial version
  sortAllSequencesAllPosition(seqs, sorted_seqs, source);

  for(size_type iterations = 1; ; iterations++)
  {
    updateRecords(gbwt, seqs, iterations, sample_interval, endmarker_edges); // Insert the next nodes into the GBWT.
    nextPosition(seqs, source); // Determine the next position for each sequence.
    sortSequences(seqs); // Sort for the next iteration and remove the ones that have finished.
    if(seqs.empty()) { return iterations; }
    rebuildOffsets(gbwt, seqs, endmarker_edges); // Rebuild offsets in outgoing edges and sequences.
    advancePosition(seqs, source); // Move the sequences to the next position.
  }
}

/* ---- parrallel implementation of update records ----
 * This function will be submitted to a thread pool
 * each thread iterates through a path and update incoming of each node visited.
 * It will also build outgoing_offset_map for each record.
 */
void update_incoming_edge(DynamicGBWT &gbwt, const text_type &paths,
                          const size_type start_position,
                          std::shared_mutex &gbwt_mutex) {
  size_type position = start_position == 0 ? 0 : start_position - 1;
  node_type current_node_id = paths[position];
  node_type next_node_id = paths[position + 1];
  do {
    // get the current and next DynamicRecord
    DynamicRecord &current_record = gbwt.record(current_node_id);
    DynamicRecord &next_record = gbwt.record(next_node_id);

    // update incoming edges except for ENDMARKER
    if (next_node_id != ENDMARKER) {
      std::unique_lock<std::shared_mutex> write_lock(next_record.record_mutex);
      next_record.increment(current_node_id);
    }

    // advance a position in the path
    current_node_id = next_node_id;
    ++position;
    next_node_id = paths[position + 1];
  } while (current_node_id != ENDMARKER);

  // increase total length of gbwt
  std::unique_lock<std::shared_mutex> write_lock(gbwt_mutex);
  gbwt.header.size += position - start_position + 1;

  return;
} // namespace gbwt

// Iterate through incoming edges and build outgoing offset map
void build_offset_map(DynamicGBWT &gbwt, const size_type node_id) {
  DynamicRecord &record = gbwt.record(node_id);
  short_type outgoing_offset = 0;
  for (size_type i = 0; i < record.incoming.size(); ++i) {
    DynamicRecord &target_record = gbwt.record(record.incoming[i].first);
    {
      // insert the target node's offset to outgoing_offset_map
      std::unique_lock<std::shared_mutex> write_lock(
          target_record.record_mutex);
      target_record.outgoing_offset_map.insert({node_id, outgoing_offset});
    }
    outgoing_offset += record.incoming[i].second;
  }
  return;
}

void 
printSortedMatrix(
	std::vector<std::vector<std::pair<size_type, node_type>>>& sorted)
{
	for (size_t i=0; i < sorted.size(); i++) 
	{
	  for (size_t j=0; j < sorted[i].size(); j++)
	  {
	  	 std::cout << "(" << (int) i << ", " << (int) j << ") -> "
				   << "Pair(" 
				   << (int) sorted[i][j].first 
				   << ", "
				   << (int) sorted[i][j].second << ")\n";
	  }
	  std::cout << "\n";
	} 
}

template<class Source>
void
sortAllSequencesAllPosition(
  std::vector<Sequence>& seqs,
  std::vector<std::vector<std::pair<size_type, node_type>>>& sorted,
  const Source& source)
{
  //FIXME: copy constructor wastes time and space
  std::vector<Sequence> tmp(seqs);
  node_type curr = 1;
  while (1) {
    std::vector<std::pair<size_type, node_type>> curr_sorted;
    for (Sequence& s : tmp) {
      if (curr == s.next) {
        nextSequencePosition(s);
        advanceSequencePosition(s, source);
        curr_sorted.emplace_back(std::make_pair(s.id, s.next));
      }
    }
    sorted.emplace_back(curr_sorted);
    sortSequences(tmp);
    if (tmp.empty()) {
      printSortedMatrix(sorted);
      return;
    }
    curr++;
  }
}

/*
  Insert the sequences from the source to the GBWT. Maintains an invariant that
  the sequences are sorted by (curr, offset).

  Update the bidirectional flag in the header before calling this.
*/

template <>
size_type insert(DynamicGBWT &gbwt, std::vector<Sequence> &seqs,
                 const text_type &source, size_type sample_interval) {
  // Sanity check sample interval only here.
  if (sample_interval == 0) {
    sample_interval = std::numeric_limits<size_type>::max();
  }

  // The outgoing edges are not expected to be sorted during construction. As
  // the endmarker may have millions of outgoing edges, we need a faster way of
  // mapping destination nodes to edges.
  std::unique_ptr<std::unordered_map<node_type, size_type>> endmarker_edges(
      new std::unordered_map<node_type, size_type>);
  if (gbwt.sigma() > 0) {
    const DynamicRecord &endmarker = gbwt.record(ENDMARKER);
    for (rank_type outrank = 0; outrank < endmarker.outdegree(); outrank++) {
      (*endmarker_edges)[endmarker.successor(outrank)] = outrank;
    }
  }
<<<<<<< HEAD
	
  // ---- Radix Sort  ---- //

	std::vector<std::vector<std::pair<size_type, node_type>>> sorted_seqs;	
  sortAllSequencesAllPosition(seqs, sorted_seqs, source);

  // ---- Update incoming edge ---- //
=======

  // ---- Store the start position ---- //
  std::vector<size_type> start_pos;
  for (auto &sequence : seqs) {
    start_pos.emplace_back(sequence.pos);
  }

>>>>>>> 6d81ffa2
  const int thread_num = std::min((unsigned int)gbwt.sigma(),
                                  std::thread::hardware_concurrency() - 1);
  BS::thread_pool_light pool(thread_num);
  // ---- Radix Sort  ---- //
  auto sorted_seqs = radix_sort(source, start_pos, gbwt.sigma());
  int tmp = 0;
  // debug section of radix sort
  
  for (auto &vec : sorted_seqs) {
    std::cout << "\nid: " << tmp++ << "\n";
    for (auto &item : vec) {
      std::cout << "(" << item.first << ", " << item.second << ") ";
    }
  }
  

  // ---- Update incoming edge ---- //

  // add the incoming for the first path's first node since sdsl does not put
  // the endmarker at the begining.
  gbwt.record(source[seqs[0].pos]).increment(ENDMARKER);

  std::shared_mutex gbwt_mutex;
  for (auto &sequence : seqs) {
    size_type start_position = sequence.pos;
    pool.push_task(&gbwt::update_incoming_edge, std::ref(gbwt),
                   std::cref(source), start_position, std::ref(gbwt_mutex));
  }
  pool.wait_for_tasks();
  
  // ---- Build outgoing_offset_map ---- //
  for (short_type node_id = 1; node_id < gbwt.sigma(); ++node_id) {
    pool.push_task(&gbwt::build_offset_map, std::ref(gbwt), node_id);
  }
  pool.wait_for_tasks();
  
  /*
  // debug section of outgoing_offset_map
  /*
  for (short_type node_id = 1; node_id < gbwt.sigma(); ++node_id) {
    DynamicRecord &record = gbwt.record(node_id);
    std::cout << "node_id: " << node_id << "\n";
    for (auto &item : record.outgoing_offset_map) {
      std::cout << "(" << item.first << ", " << item.second << ")\n";
    }
  }
  */

  // ---- Given the radix sort table, update outgoing edges, body, and ids of Records(nodes) ---- //
	std::vector<std::vector<std::pair<size_type, node_type>>> endmarker_sorted;
  std::vector<std::pair<size_type, node_type>> end_sort;
  for (auto &sequence:seqs) {
    end_sort.emplace_back(std::make_pair(sequence.id, sequence.next));
  } endmarker_sorted.emplace_back(end_sort);

  // parallel update nodes
  size_type node_num = gbwt.sigma();
  for (node_type i=0;i<node_num;++i) {
    if (i==0) 
      updateRecordsParallel(gbwt, source, endmarker_sorted, i, sample_interval, endmarker_edges);
    else
      updateRecordsParallel(gbwt, source, sorted_seqs, i, sample_interval, endmarker_edges);
    /*
    pool.push_task(&gbwt::updateRecordsParallel, std::ref(gbwt), 
      std::cref(source), std::ref(sorted_seqs), std::cref(i), sample_interval, 
      std::ref(endmarker_edges));
    */
  }
  pool.wait_for_tasks();

  std::cerr << "\n-----  Record Before Recode  -----\n";
  print_record(gbwt.bwt);
  std::cerr << "------------------------------------\n";

  return 1;
} // namespace gbwt

//------------------------------------------------------------------------------

/*
  Insert a batch of sequences with ids (in the current insertion) starting from
  'start_id'. The template parameter should be an integer vector. Because
  resizing text_type always causes a reallocation, 'text_length' is used to pass
  the actual length of the text. This function assumes that text.size() >=
  text_length.

  insertBatch() leaves the index in a state where the outgoing edges are not
  necessarily sorted. Subsequent insertBatch() calls are possible, but the index
  cannot be used without calling recode().

  Flag has_both_orientations tells whether the text contains both orientations
  of each sequence.
*/

template <class IntegerVector>
void insertBatch(DynamicGBWT &index, const IntegerVector &text,
                 size_type text_length, size_type start_id,
                 bool has_both_orientations, size_type sample_interval) {
  double start = readTimer();
  if (text_length == 0) {
    return;
  }
  if (text[text_length - 1] != ENDMARKER) {
    std::cerr << "insertBatch(): The text must end with an endmarker"
              << std::endl;
    std::exit(EXIT_FAILURE);
  }
  if (!has_both_orientations) {
    index.header.unset(GBWTHeader::FLAG_BIDIRECTIONAL);
  }

  /*
    Find the start of each sequence and initialize the sequence objects at the
    endmarker node. Increase alphabet size and decrease offset if necessary.
  */
  bool seq_start = true;
  node_type min_node = (index.empty() ? std::numeric_limits<node_type>::max()
                                      : index.header.offset + 1);
  node_type max_node = (index.empty() ? 0 : index.sigma() - 1);
  std::vector<Sequence> seqs;
  for (size_type i = 0; i < text_length; i++) {
    if (seq_start) {
      seqs.push_back(Sequence(text, i, index.sequences()));
      seq_start = false;
      index.header.sequences++;
    }
    if (text[i] == ENDMARKER) {
      seq_start = true;
    } else {
      min_node = std::min(static_cast<node_type>(text[i]), min_node);
    }
    max_node = std::max(static_cast<node_type>(text[i]), max_node);
  }
  if (Verbosity::level >= Verbosity::EXTENDED) {
    std::cerr << "insertBatch(): Inserting sequences " << start_id << " to "
              << (start_id + seqs.size() - 1) << std::endl;
  }
  if (max_node == 0) {
    min_node = 1;
  } // No real nodes, setting offset to 0.
  index.resize(min_node - 1, max_node + 1);

  // Insert the sequences.
  size_type iterations = gbwt::insert(index, seqs, text, sample_interval);
  if (Verbosity::level >= Verbosity::EXTENDED) {
    double seconds = readTimer() - start;
    std::cerr << "insertBatch(): " << iterations << " iterations in " << seconds
              << " seconds" << std::endl;
  }
}

//------------------------------------------------------------------------------

void DynamicGBWT::insert(const text_type &text, bool has_both_orientations,
                         size_type sample_interval) {
  if (text.empty()) {
    if (Verbosity::level >= Verbosity::FULL) {
      std::cerr << "DynamicGBWT::insert(): The input text is empty"
                << std::endl;
    }
    return;
  }
  gbwt::insertBatch(*this, text, text.size(), 0, has_both_orientations,
                    sample_interval);
  this->recode();
}

void DynamicGBWT::insert(const text_type &text, size_type text_length,
                         bool has_both_orientations,
                         size_type sample_interval) {
  if (text_length == 0) {
    if (Verbosity::level >= Verbosity::FULL) {
      std::cerr << "DynamicGBWT::insert(): The input text is empty"
                << std::endl;
    }
    return;
  }
  if (text_length > text.size()) {
    std::cerr << "DynamicGBWT::insert(): Specified text length is larger than "
                 "container size"
              << std::endl;
    std::exit(EXIT_FAILURE);
  }
  gbwt::insertBatch(*this, text, text_length, 0, has_both_orientations,
                    sample_interval);
  this->recode();
}

void DynamicGBWT::insert(const vector_type &text, bool has_both_orientations,
                         size_type sample_interval) {
  if (text.empty()) {
    if (Verbosity::level >= Verbosity::FULL) {
      std::cerr << "DynamicGBWT::insert(): The input text is empty"
                << std::endl;
    }
    return;
  }
  gbwt::insertBatch(*this, text, text.size(), 0, has_both_orientations,
                    sample_interval);
  this->recode();
}

void DynamicGBWT::insert(text_buffer_type &text, size_type batch_size,
                         bool both_orientations, size_type sample_interval) {
  double start = readTimer();

  if (text.size() == 0) {
    if (Verbosity::level >= Verbosity::FULL) {
      std::cerr << "DynamicGBWT::insert(): The input text is empty"
                << std::endl;
    }
    return;
  }
  if (batch_size == 0) {
    batch_size = text.size();
  }
  size_type old_sequences = this->sequences();

  // Create a builder using this index.
  GBWTBuilder builder(text.width(), batch_size, sample_interval);
  builder.swapIndex(*this);

  // Insert all sequences.
  vector_type sequence;
  for (size_type node : text) {
    if (node == ENDMARKER) {
      builder.insert(sequence, both_orientations);
      sequence.clear();
    } else {
      sequence.push_back(node);
    }
  }
  if (!(sequence.empty())) {
    builder.insert(sequence, both_orientations);
    sequence.clear();
  }

  // Finish the construction and get the index contents back.
  builder.finish();
  builder.swapIndex(*this);

  if (Verbosity::level >= Verbosity::BASIC) {
    double seconds = readTimer() - start;
    std::cerr << "DynamicGBWT::insert(): Inserted "
              << (this->sequences() - old_sequences)
              << " sequences of total length " << text.size() << " in "
              << seconds << " seconds" << std::endl;
  }
}

//------------------------------------------------------------------------------

void removePositions(DynamicRecord &record, node_type node,
                     const std::vector<edge_type> &ra, size_type &rank_offset) {
  if (ra[rank_offset].first != node) {
    return;
  }

  size_type body_offset = 0, body_tail = 0;
  size_type bwt_offset = (record.body.empty() ? 0 : record.body.front().second);
  size_type sample_offset = 0, sample_tail = 0;
  size_type removed = 0;

  // Process the removed positions in this record.
  while (rank_offset < ra.size() && ra[rank_offset].first == node) {
    // Copy runs that are before the next removed position. Then adjust the run
    // covering the removed position and skip it if it becomes empty.
    // We can safely assume that the run covering the position exists.
    while (bwt_offset <= ra[rank_offset].second) {
      record.body[body_tail] = record.body[body_offset];
      body_tail++;
      body_offset++;
      bwt_offset += record.body[body_offset].second;
    }
    record.body[body_offset].second--;
    if (record.body[body_offset].second == 0) {
      body_offset++;
      if (body_offset < record.body.size()) {
        bwt_offset += record.body[body_offset].second;
      }
    }
    record.body_size--;

    // Update the samples that are before the next removed position.
    // Then delete the sample that may cover the position.
    while (sample_offset < record.ids.size() &&
           record.ids[sample_offset].first < ra[rank_offset].second) {
      record.ids[sample_tail].first = record.ids[sample_offset].first - removed;
      record.ids[sample_tail].second = record.ids[sample_offset].second;
      sample_tail++;
      sample_offset++;
    }
    if (sample_offset < record.ids.size() &&
        record.ids[sample_offset].first == ra[rank_offset].second) {
      sample_offset++;
    }

    rank_offset++;
    removed++;
  }

  // Process the tail of the record and resize the arrays.
  while (body_offset < record.body.size()) {
    record.body[body_tail] = record.body[body_offset];
    body_tail++;
    body_offset++;
  }
  record.body.resize(body_tail);
  while (sample_offset < record.ids.size()) {
    record.ids[sample_tail].first = record.ids[sample_offset].first - removed;
    record.ids[sample_tail].second = record.ids[sample_offset].second;
    sample_tail++;
    sample_offset++;
  }
  record.ids.resize(sample_tail);

  // Remove unused outgoing edges.
  record.removeUnusedEdges();
}

void updateSamples(DynamicRecord &record,
                   const sdsl::bit_vector::rank_1_type &remaining_rank) {
  for (sample_type &sample : record.ids) {
    sample.second = remaining_rank(sample.second);
  }
}

size_type DynamicGBWT::remove(const std::vector<size_type> &seq_ids,
                              size_type chunk_size) {
  double start = readTimer();

  if (seq_ids.empty()) {
    if (Verbosity::level >= Verbosity::FULL) {
      std::cerr << "DynamicGBWT::remove(): No sequences to remove" << std::endl;
    }
    return 0;
  }

  std::vector<size_type> to_remove;
  for (size_type seq_id : seq_ids) {
    if (this->bidirectional()) {
      to_remove.push_back(Path::encode(seq_id, false));
      to_remove.push_back(Path::encode(seq_id, true));
    } else {
      to_remove.push_back(seq_id);
    }
  }
  removeDuplicates(to_remove, false);
  for (size_type seq_id : to_remove) {
    if (seq_id >= this->sequences()) {
      std::cerr << "DynamicGBWT::remove(): Invalid sequence id: " << seq_id
                << std::endl;
      return 0;
    }
  }

  // Build a bitvector of the sequences that will remain.
  sdsl::bit_vector remaining(this->sequences(), 1);
  for (size_type seq_id : to_remove) {
    remaining[seq_id] = 0;
  }
  sdsl::bit_vector::rank_1_type remaining_rank;
  sdsl::util::init_support(remaining_rank, &remaining);

  // Build the rank array.
  double ra_start = readTimer();
  std::vector<edge_type> ra;
  std::vector<std::vector<edge_type>> buffers(omp_get_max_threads());
  DecompressedRecord fast_endmarker = this->endmarker();
#pragma omp parallel for schedule(dynamic, chunk_size)
  for (size_type i = 0; i < to_remove.size(); i++) {
    std::vector<edge_type> &buffer = buffers[omp_get_thread_num()];
    buffer.push_back(edge_type(ENDMARKER, to_remove[i]));
    edge_type pos = fast_endmarker.LF(to_remove[i]);
    while (pos.first != ENDMARKER) {
      buffer.push_back(pos);
      pos = this->LF(pos);
    }
#pragma omp critical
    { ra.insert(ra.end(), buffer.begin(), buffer.end()); }
    buffer.clear();
  }
  parallelQuickSort(ra.begin(), ra.end());
  if (Verbosity::level >= Verbosity::BASIC) {
    double seconds = readTimer() - ra_start;
    std::cerr << "DynamicGBWT::remove(): Rank array built in " << seconds
              << " seconds" << std::endl;
  }

  // Remove the sequences.
  double update_start = readTimer();
  size_type offset = 0; // Current offset in ra.
  for (comp_type comp = 0; comp < this->effective(); comp++) {
    node_type node = this->toNode(comp);
    if (offset < ra.size()) {
      removePositions(this->record(node), node, ra, offset);
    }
    updateSamples(this->record(node), remaining_rank);
  }
  if (Verbosity::level >= Verbosity::BASIC) {
    double seconds = readTimer() - update_start;
    std::cerr << "DynamicGBWT::remove(): Records updated in " << seconds
              << " seconds" << std::endl;
  }

  // Update the header.
  this->header.sequences -= to_remove.size();
  this->header.size -= ra.size();

  // Remove empty nodes from both ends and rebuild the edges from the BWT.
  this->resize();
  if (Verbosity::level >= Verbosity::FULL) {
    std::cerr << "DynamicGBWT::remove(): Rebuilding the edges" << std::endl;
  }
  this->rebuildIncoming();
  this->rebuildOutgoing();

  if (Verbosity::level >= Verbosity::BASIC) {
    double seconds = readTimer() - start;
    std::cerr << "DynamicGBWT::remove(): Removed " << to_remove.size()
              << " sequences of total length " << ra.size() << " in " << seconds
              << " seconds" << std::endl;
  }

  return ra.size();
}

size_type DynamicGBWT::remove(size_type seq_id, size_type chunk_size) {
  return this->remove(std::vector<size_type>(seq_id, 1), chunk_size);
}

//------------------------------------------------------------------------------

template <class GBWTType>
void mergeMetadata(DynamicGBWT &index, const GBWTType &source,
                   bool index_was_empty) {
  // One of the GBWTs is empty.
  if (source.empty()) {
    return;
  }
  if (index_was_empty) {
    if (source.hasMetadata()) {
      index.addMetadata();
      index.metadata = source.metadata;
    }
    return;
  }

  // Non-empty GBWTs.
  if (index.hasMetadata() && source.hasMetadata()) {
    index.metadata.merge(source.metadata, false,
                         true); // Different samples, same contigs.
  } else if (index.hasMetadata()) {
    if (Verbosity::level >= Verbosity::BASIC) {
      std::cerr << "DynamicGBWT::merge(): Clearing metadata: no metadata in "
                   "the other GBWT"
                << std::endl;
    }
    index.clearMetadata();
  }
}

void DynamicGBWT::merge(const GBWT &source, size_type batch_size,
                        size_type sample_interval) {
  double start = readTimer();

  if (source.empty()) {
    if (Verbosity::level >= Verbosity::FULL) {
      std::cerr << "DynamicGBWT::merge(): The input GBWT is empty" << std::endl;
    }
    return;
  }
  bool index_was_empty = this->empty();

  // The merged index is bidirectional only if both indexes are bidirectional.
  if (!(source.bidirectional())) {
    this->header.unset(GBWTHeader::FLAG_BIDIRECTIONAL);
  }

  // Increase alphabet size and decrease offset if necessary.
  if (batch_size == 0) {
    batch_size = source.sequences();
  }
  this->resize(source.header.offset, source.sigma());

  // Insert the sequences in batches.
  const DecompressedRecord &endmarker = source.endmarker();
  size_type source_id = 0;
  while (source_id < source.sequences()) {
    double batch_start = readTimer();
    size_type limit = std::min(source_id + batch_size, source.sequences());
    std::vector<Sequence> seqs;
    seqs.reserve(limit - source_id);
    while (source_id < limit) // Create the new sequence iterators.
    {
      seqs.emplace_back(endmarker[source_id], this->sequences(), source_id);
      this->header.sequences++;
      source_id++;
    }
    if (Verbosity::level >= Verbosity::EXTENDED) {
      std::cerr << "DynamicGBWT::merge(): Inserting sequences "
                << (source_id - seqs.size()) << " to " << (source_id - 1)
                << std::endl;
    }
    size_type iterations = gbwt::insert(*this, seqs, source, sample_interval);
    if (Verbosity::level >= Verbosity::EXTENDED) {
      double seconds = readTimer() - batch_start;
      std::cerr << "DynamicGBWT::merge(): " << iterations << " iterations in "
                << seconds << " seconds" << std::endl;
    }
  }

  // Finally sort the outgoing edges.
  this->recode();

  // Merge the metadata.
  mergeMetadata(*this, source, index_was_empty);

  if (Verbosity::level >= Verbosity::BASIC) {
    double seconds = readTimer() - start;
    std::cerr << "DynamicGBWT::merge(): Inserted " << source.sequences()
              << " sequences of total length " << source.size() << " in "
              << seconds << " seconds" << std::endl;
  }
}

//------------------------------------------------------------------------------

/*
  Builds the rank array of 'right' relative to 'left'. When the rank array RA is
  sorted, we know that there will be RA[i] characters from left_BWT before
  right_BWT[i].

  We assume that 'buffers' has been set to use the same number of threads as
  OpenMP. The sequences from 'right' will get identifiers after those from
  'left'.
*/

void buildRA(const DynamicGBWT &left, const DynamicGBWT &right,
             MergeBuffers &buffers) {
  DecompressedRecord right_endmarker = right.endmarker();

#pragma omp parallel for schedule(dynamic, buffers.parameters.chunk_size)
  for (size_type sequence = 0; sequence < right.sequences(); sequence++) {
    // The new sequence will be after all existing sequences in 'left'.
    size_type thread = omp_get_thread_num();
    buffers.insert(edge_type(ENDMARKER, left.sequences()), thread);

    // Computing LF() at the endmarker can be expensive, so we do it using the
    // incoming edges at the destination node instead. If the sequence is empty,
    // countUntil(). will return 0, because the endmarker does not have incoming
    // edges.
    edge_type right_pos = right_endmarker.LF(sequence);
    edge_type left_pos(right_pos.first,
                       left.record(right_pos.first).countUntil(ENDMARKER));

    // Main loop. We can assume that the positions are always valid.
    while (right_pos.first != ENDMARKER) {
      buffers.insert(left_pos, thread);
      right_pos = right.LF(right_pos);
      left_pos =
          edge_type(right_pos.first, left.fullLF(left_pos, right_pos.first));
    }
  }

  buffers.flush();
}

/*
  Merge the outgoing edges. We can ignore the offsets for now.
*/

std::vector<edge_type> mergeOutgoing(const std::vector<edge_type> &left,
                                     const std::vector<edge_type> &right) {
  std::vector<edge_type> result;

  auto left_iter = left.begin();
  auto right_iter = right.begin();
  while (left_iter != left.end() && right_iter != right.end()) {
    if (left_iter->first == right_iter->first) {
      result.push_back(*left_iter);
      ++left_iter;
      ++right_iter;
    } else if (left_iter->first < right_iter->first) {
      result.push_back(*left_iter);
      ++left_iter;
    } else {
      result.push_back(*right_iter);
      ++right_iter;
    }
  }
  while (left_iter != left.end()) {
    result.push_back(*left_iter);
    ++left_iter;
  }
  while (right_iter != right.end()) {
    result.push_back(*right_iter);
    ++right_iter;
  }

  return result;
}

/*
  Recode the run from 'source' using 'outgoing' as the list of outgoing edges.
*/

run_type recodeRun(run_type run, const DynamicRecord &source,
                   const std::vector<edge_type> &outgoing) {
  run.first = edgeTo(source.successor(run.first), outgoing);
  return run;
}

/*
  Merges 'right' into 'left' using the rank array. We need the node identifier
  for finding the correct range in the rank array and the number of sequences in
  'left' for updating the samples from 'right'.
*/

void mergeRecords(DynamicRecord &left, const DynamicRecord &right,
                  ProducerBuffer<RankArray> &ra, node_type node,
                  size_type left_sequences) {
  // Rebuild the record using these structures.
  std::vector<edge_type> new_outgoing =
      mergeOutgoing(left.outgoing, right.outgoing);
  RunMerger new_body(new_outgoing.size());
  std::vector<sample_type> new_samples;

  // Rank array contains the number of elements from 'left' before each element
  // from 'right'.
  auto left_iter = left.body.begin();
  auto right_iter = right.body.begin();
  auto left_sample_iter = left.ids.begin();
  auto right_sample_iter = right.ids.begin();
  run_type left_run(0, 0), right_run(0, 0);
  size_type insert_count = 0;
  while (!(ra.end()) && ra->first == node) {
    // Add runs from 'left'.
    while (new_body.size() < ra->second + insert_count) {
      if (left_run.second == 0) {
        left_run = recodeRun(*left_iter, left, new_outgoing);
        ++left_iter;
      }
      size_type insert_length =
          std::min(static_cast<size_type>(left_run.second),
                   ra->second + insert_count - new_body.size());
      new_body.insert(run_type(left_run.first, insert_length));
      left_run.second -= insert_length;
    }
    // Add samples from 'left'.
    while (left_sample_iter != left.ids.end() &&
           left_sample_iter->first < ra->second) {
      new_samples.emplace_back(left_sample_iter->first + insert_count,
                               left_sample_iter->second);
      ++left_sample_iter;
    }
    // Add a single value and the possible sample from 'right'.
    if (right_run.second == 0) {
      right_run = recodeRun(*right_iter, right, new_outgoing);
      ++right_iter;
    }
    new_body.insert(right_run.first);
    if (right_sample_iter != right.ids.end() &&
        right_sample_iter->first == insert_count) {
      new_samples.emplace_back(ra->second + insert_count,
                               right_sample_iter->second + left_sequences);
      ++right_sample_iter;
    }
    right_run.second--;
    insert_count++;
    ++ra;
  }

  // Add the remaining runs from 'left'.
  if (left_run.second > 0) {
    new_body.insert(left_run);
  }
  while (left_iter != left.body.end()) {
    new_body.insert(recodeRun(*left_iter, left, new_outgoing));
    ++left_iter;
  }
  // Add the remaining samples from 'left'.
  while (left_sample_iter != left.ids.end()) {
    new_samples.emplace_back(left_sample_iter->first + insert_count,
                             left_sample_iter->second);
    ++left_sample_iter;
  }

  // Use the new data in 'left'.
  swapBody(left, new_body);
  left.outgoing.swap(new_outgoing);
  left.ids.swap(new_samples);
}

//------------------------------------------------------------------------------

void DynamicGBWT::merge(const DynamicGBWT &source,
                        const MergeParameters &parameters) {
  double start = readTimer();

  if (source.empty()) {
    if (Verbosity::level >= Verbosity::FULL) {
      std::cerr << "DynamicGBWT::merge(): The input GBWT is empty" << std::endl;
    }
    return;
  }
  bool index_was_empty = this->empty();

  // The merged index is bidirectional only if both indexes are bidirectional.
  if (!(source.bidirectional())) {
    this->header.unset(GBWTHeader::FLAG_BIDIRECTIONAL);
  }

  // Increase alphabet size and decrease offset if necessary.
  this->resize(source.header.offset, source.sigma());

  // Determine the node ranges for merge jobs.
  std::vector<range_type> node_ranges = Range::partition(
      range_type(0, this->effective() - 1), parameters.merge_jobs);
  for (range_type &range : node_ranges) {
    range.first = this->toNode(range.first);
    range.second = this->toNode(range.second);
  }

  // Build the rank array.
  double ra_start = readTimer();
  MergeBuffers mb(source.size(), omp_get_max_threads(), parameters,
                  node_ranges);
  buildRA(*this, source, mb);
  if (Verbosity::level >= Verbosity::BASIC) {
    double seconds = readTimer() - ra_start;
    std::cerr << "DynamicGBWT::merge(): Rank array built in " << seconds
              << " seconds" << std::endl;
  }

  // Merge the records.
  double merge_start = readTimer();
#pragma omp parallel for schedule(static)
  for (size_type job = 0; job < node_ranges.size(); job++) {
    ProducerBuffer<RankArray> ra(*(mb.ra[job]));
    for (node_type node = node_ranges[job].first;
         node <= node_ranges[job].second; node++) {
      if (!(source.contains(node))) {
        continue;
      }
      mergeRecords(this->record(node), source.record(node), ra, node,
                   this->sequences());
    }
  }
  if (Verbosity::level >= Verbosity::BASIC) {
    double seconds = readTimer() - merge_start;
    std::cerr << "DynamicGBWT::merge(): Records merged in " << seconds
              << " seconds" << std::endl;
  }

  // Merge the headers. Note that we need the original header for merging the
  // records.
  this->header.size += source.size();
  this->header.sequences += source.sequences();

  // Rebuild the incoming edges from the record bodies and the outgoing edges.
  // Then rebuild the offsets in the outgoing edges from the incoming edges.
  if (Verbosity::level >= Verbosity::FULL) {
    std::cerr << "DynamicGBWT::merge(): Rebuilding the edges" << std::endl;
  }
  this->rebuildIncoming();
  this->rebuildOutgoing();

  // Merge the metadata.
  mergeMetadata(*this, source, index_was_empty);

  if (Verbosity::level >= Verbosity::BASIC) {
    double seconds = readTimer() - start;
    std::cerr << "DynamicGBWT::merge(): Inserted " << source.sequences()
              << " sequences of total length " << source.size() << " in "
              << seconds << " seconds" << std::endl;
  }
}

//------------------------------------------------------------------------------

size_type DynamicGBWT::tryLocate(node_type node, size_type i) const {
  const DynamicRecord &record = this->record(node);
  for (sample_type sample : record.ids) {
    if (sample.first == i) {
      return sample.second;
    }
    if (sample.first > i) {
      break;
    }
  }
  return invalid_sequence();
}

// FIXME This should really have a common implementation with
// GBWT::locate(state).
std::vector<size_type> DynamicGBWT::locate(SearchState state) const {
  std::vector<size_type> result;
  if (!(this->contains(state))) {
    return result;
  }

  // Initialize BWT positions for each offset in the range.
  std::vector<edge_type> positions(state.size());
  for (size_type i = state.range.first; i <= state.range.second; i++) {
    positions[i - state.range.first] = edge_type(state.node, i);
  }

  // Continue with LF() until samples have been found for all sequences.
  while (!(positions.empty())) {
    size_type tail = 0;
    node_type curr = invalid_node();
    const DynamicRecord *current = nullptr;
    std::vector<sample_type>::const_iterator sample;
    edge_type LF_result;
    range_type LF_range;

    for (size_type i = 0; i < positions.size(); i++) {
      if (positions[i].first != curr) // Node changed.
      {
        curr = positions[i].first;
        current = &(this->record(curr));
        sample = current->nextSample(positions[i].second);
        LF_range.first = positions[i].second;
        LF_result = current->runLF(positions[i].second, LF_range.second);
      }
      while (sample != current->ids.end() &&
             sample->first < positions[i].second) // Went past the sample.
      {
        ++sample;
      }
      if (sample == current->ids.end() ||
          sample->first > positions[i].second) // Not sampled.
      {
        if (positions[i].second >
            LF_range.second) // Went past the existing LF() result.
        {
          LF_range.first = positions[i].second;
          LF_result = current->runLF(positions[i].second, LF_range.second);
        }
        positions[tail] =
            edge_type(LF_result.first,
                      LF_result.second + positions[i].second - LF_range.first);
        tail++;
      } else // Found a sample.
      {
        result.push_back(sample->second);
      }
    }
    positions.resize(tail);
    sequentialSort(positions.begin(), positions.end());
  }

  removeDuplicates(result, false);
  return result;
}

//------------------------------------------------------------------------------

void printStatistics(const DynamicGBWT &gbwt, const std::string &name,
                     std::ostream &out) {
  printHeader(indexType(gbwt), out) << name;
  if (gbwt.bidirectional()) {
    out << " (bidirectional)";
  }
  out << std::endl;
  printHeader("Total length", out) << gbwt.size() << std::endl;
  printHeader("Sequences", out) << gbwt.sequences() << std::endl;
  printHeader("Alphabet size", out) << gbwt.sigma() << std::endl;
  printHeader("Effective", out) << gbwt.effective() << std::endl;
  std::pair<size_type, size_type> runs = gbwt.runs();
  printHeader("Runs", out) << runs.first << " concrete / " << runs.second
                           << " logical" << std::endl;
  printHeader("DA samples", out) << gbwt.samples() << std::endl;
  if (gbwt.hasMetadata()) {
    printHeader("Metadata", out) << gbwt.metadata << std::endl;
  }
  out << std::endl;
}

std::string indexType(const DynamicGBWT &) { return "Dynamic GBWT"; }

//------------------------------------------------------------------------------

GBWTBuilder::GBWTBuilder(size_type node_width, size_type buffer_size,
                         size_type sample_interval)
    : input_buffer(buffer_size, 0, node_width),
      construction_buffer(buffer_size, 0, node_width),
      id_sample_interval(sample_interval), input_tail(0), construction_tail(0),
      inserted_sequences(0), batch_sequences(0), has_both_orientations(true) {}

GBWTBuilder::~GBWTBuilder() {
  // Wait for the construction thread to finish.
  if (this->builder.joinable()) {
    this->builder.join();
  }
}

void GBWTBuilder::swapIndex(DynamicGBWT &another_index) {
  this->index.swap(another_index);
}

void GBWTBuilder::insert(const vector_type &sequence, bool both_orientations) {
  size_type space_required = sequence.size() + 1;
  if (both_orientations) {
    space_required *= 2;
  }
  if (space_required > this->input_buffer.size()) {
    std::cerr << "GBWTBuilder::insert(): Sequence is too long for the buffer, "
                 "skipping"
              << std::endl;
    return;
  }
  this->has_both_orientations &= both_orientations;

  // Flush the buffer if necessary.
  if (this->input_tail + space_required > this->input_buffer.size()) {
    this->flush();
  }

  // Forward orientation.
  for (auto node : sequence) {
    this->input_buffer[this->input_tail] = node;
    this->input_tail++;
  }
  this->input_buffer[this->input_tail] = ENDMARKER;
  this->input_tail++;
  this->batch_sequences++;

  // Reverse orientation.
  if (both_orientations) {
    reversePath(sequence, this->input_buffer, this->input_tail);
    this->input_buffer[this->input_tail] = ENDMARKER;
    this->input_tail++;
    this->batch_sequences++;
  }
}

void GBWTBuilder::finish() {
  // Flush the buffer if necessary.
  this->flush();

  // Wait for the construction thread to finish.
  if (this->builder.joinable()) {
    this->builder.join();
  }

  // Finally recode the index to make it serializable.
  this->index.recode();
  std::cerr << "\n-----  Record After Recode  -----\n";
  print_record(this->index.bwt);
  std::cerr << "----------------------------------\n";
}

void GBWTBuilder::flush() {
  // Wait for the construction thread to finish.
  if (this->builder.joinable()) {
    this->builder.join();
  }

  // Swap the input buffer and the construction buffer.
  this->input_buffer.swap(this->construction_buffer);
  this->construction_tail = this->input_tail;
  this->input_tail = 0;

  // Launch a new construction thread if necessary.
  if (this->construction_tail > 0) {
    this->builder =
        std::thread(gbwt::insertBatch<text_type>, std::ref(this->index),
                    std::cref(this->construction_buffer),
                    this->construction_tail, this->inserted_sequences,
                    this->has_both_orientations, this->id_sample_interval);
    this->inserted_sequences += this->batch_sequences;
    this->batch_sequences = 0;
  }
}

//------------------------------------------------------------------------------

} // namespace gbwt<|MERGE_RESOLUTION|>--- conflicted
+++ resolved
@@ -793,38 +793,6 @@
   equivalent to sorting by (curr, offset) in the next interation.
 */
 
-void
-nextSequencePosition(Sequence& seq)
-{
-  seq.pos++;
-}
-
-void
-advanceSequencePosition(Sequence& seq, const text_type& text)
-{
-  seq.curr = seq.next;
-  seq.next = text[seq.pos];
-}
-
-void
-advanceSequencePosition(Sequence& seq, const vector_type& text)
-{
-  seq.curr = seq.next;
-  seq.next = text[seq.pos];
-}
-
-void
-advanceSequencePosition(Sequence& seq, const GBWT& source)
-{
-  node_type curr = seq.next;
-  const CompressedRecord current = source.record(curr);
-  CompressedRecordIterator iter(current);
-  seq.curr = seq.next;
-  while(iter.offset() <= seq.pos) { ++iter; }
-  seq.next = current.successor(iter->first);
-}
-
-
 void sortSequences(std::vector<Sequence> &seqs) {
   sequentialSort(seqs.begin(), seqs.end());
   size_type head = 0;
@@ -1039,91 +1007,6 @@
   Update the bidirectional flag in the header before calling this.
 */
 
-/*
-template<>
-size_type
-insert(DynamicGBWT& gbwt, std::vector<Sequence>& seqs, const text_type& source, size_type sample_interval)
-{
-  // Sanity check sample interval only here.
-  if(sample_interval == 0) { sample_interval = std::numeric_limits<size_type>::max(); }
-
-  // The outgoing edges are not expected to be sorted during construction. As the endmarker
-  // may have millions of outgoing edges, we need a faster way of mapping destination nodes
-  // to edges.
-  std::unique_ptr<std::unordered_map<node_type, size_type>> endmarker_edges(new std::unordered_map<node_type, size_type>);
-  if(gbwt.sigma() > 0)
-  {
-    const DynamicRecord& endmarker = gbwt.record(ENDMARKER);
-    for(rank_type outrank = 0; outrank < endmarker.outdegree(); outrank++)
-    {
-      (*endmarker_edges)[endmarker.successor(outrank)] = outrank;
-    }
-  }
-
-  // sort sequences
-
-  std::vector<std::vector<std::pair<size_type, node_type>> sorted;
-  std::vector<std::pair<size_type, size_type>> seq_idx; // index in text for every sequence
-  std::vector<std::pair<size_type, node_type> text; // current node for every sequence
-  for (Sequence &s:seqs) {
-    seq_idx.push_back(std::make_pair(s.pos, s.id));
-    text.push_back(std::make_pair(s.pos, s.curr));
-  }
-
-  std::vector<size_type> prev_sorted;
-
-  // for node 0(endmarker)
-  // advance position and update current node
-  for (int i=0;i<seq_idx.size();++i) {
-    prev_sorted.push_back(std::make_pair(s.id, s.next));
-    sorted.push_back(prev_sorted);
-    ++seq_idx[i].first;
-    ++text[i].first;
-    text[i].second = source[text[i].first];
-  }
-
-  // record sorted result
-  while (1) {
-    std::vector<size_type> curr_sorted;
-    std::sort(text.begin(), text.end(), 
-      [](const std::pair<size_type, node_type>& a, const std::pair<size_type, node_type> &b) -> bool
-      {
-        return a.second<b.second;
-      });
-    node_type curr = text[0].second;
-    for (int i=0;i<text.size();++i) {
-      if (text[i].second==curr) {
-        for (int j=0;j<seq_idx.size();++j) {
-          if (seq_idx[j].first==text[i].first) {
-            ++seq_idx[j].first; // advance position
-            curr_sorted.push_back(seq_idx[j].second);
-            break;
-          } 
-          ++text[i].first; // advance position
-          text[i].second = source[text[i].first]; // update current node
-          if (text[i].second==ENDMARKER) { // remove the sequence has reach the end
-            std::vector<std::pair<size_type, node_type>>::iterator it = text.begin();
-            std::advance(it, i);
-            text.erase(it);
-            --i;
-          }
-        } 
-      } else {
-        break;
-      }
-    } sorted.push_back(curr_sorted);
-    prev_sorted = curr_sorted;
-  }
-
-  // parallel update nodes
-  size_type node_num = gbwt.nodeSize();
-  for (node_type i=0;i<node_num;++i) {
-    // add to thread pool later
-    updateRecordsParallel(gbwt, source, sorted, i, sample_interval, endmarker_edges);
-  }
-}
-*/
-
 template<class Source>
 size_type
 insert(DynamicGBWT& gbwt, std::vector<Sequence>& seqs, const Source& source, size_type sample_interval)
@@ -1212,53 +1095,6 @@
   return;
 }
 
-void 
-printSortedMatrix(
-	std::vector<std::vector<std::pair<size_type, node_type>>>& sorted)
-{
-	for (size_t i=0; i < sorted.size(); i++) 
-	{
-	  for (size_t j=0; j < sorted[i].size(); j++)
-	  {
-	  	 std::cout << "(" << (int) i << ", " << (int) j << ") -> "
-				   << "Pair(" 
-				   << (int) sorted[i][j].first 
-				   << ", "
-				   << (int) sorted[i][j].second << ")\n";
-	  }
-	  std::cout << "\n";
-	} 
-}
-
-template<class Source>
-void
-sortAllSequencesAllPosition(
-  std::vector<Sequence>& seqs,
-  std::vector<std::vector<std::pair<size_type, node_type>>>& sorted,
-  const Source& source)
-{
-  //FIXME: copy constructor wastes time and space
-  std::vector<Sequence> tmp(seqs);
-  node_type curr = 1;
-  while (1) {
-    std::vector<std::pair<size_type, node_type>> curr_sorted;
-    for (Sequence& s : tmp) {
-      if (curr == s.next) {
-        nextSequencePosition(s);
-        advanceSequencePosition(s, source);
-        curr_sorted.emplace_back(std::make_pair(s.id, s.next));
-      }
-    }
-    sorted.emplace_back(curr_sorted);
-    sortSequences(tmp);
-    if (tmp.empty()) {
-      printSortedMatrix(sorted);
-      return;
-    }
-    curr++;
-  }
-}
-
 /*
   Insert the sequences from the source to the GBWT. Maintains an invariant that
   the sequences are sorted by (curr, offset).
@@ -1285,15 +1121,6 @@
       (*endmarker_edges)[endmarker.successor(outrank)] = outrank;
     }
   }
-<<<<<<< HEAD
-	
-  // ---- Radix Sort  ---- //
-
-	std::vector<std::vector<std::pair<size_type, node_type>>> sorted_seqs;	
-  sortAllSequencesAllPosition(seqs, sorted_seqs, source);
-
-  // ---- Update incoming edge ---- //
-=======
 
   // ---- Store the start position ---- //
   std::vector<size_type> start_pos;
@@ -1301,7 +1128,6 @@
     start_pos.emplace_back(sequence.pos);
   }
 
->>>>>>> 6d81ffa2
   const int thread_num = std::min((unsigned int)gbwt.sigma(),
                                   std::thread::hardware_concurrency() - 1);
   BS::thread_pool_light pool(thread_num);
@@ -1338,7 +1164,6 @@
   }
   pool.wait_for_tasks();
   
-  /*
   // debug section of outgoing_offset_map
   /*
   for (short_type node_id = 1; node_id < gbwt.sigma(); ++node_id) {
@@ -1360,15 +1185,18 @@
   // parallel update nodes
   size_type node_num = gbwt.sigma();
   for (node_type i=0;i<node_num;++i) {
-    if (i==0) 
-      updateRecordsParallel(gbwt, source, endmarker_sorted, i, sample_interval, endmarker_edges);
-    else
-      updateRecordsParallel(gbwt, source, sorted_seqs, i, sample_interval, endmarker_edges);
-    /*
-    pool.push_task(&gbwt::updateRecordsParallel, std::ref(gbwt), 
-      std::cref(source), std::ref(sorted_seqs), std::cref(i), sample_interval, 
-      std::ref(endmarker_edges));
-    */
+    if (i==0) {
+      // updateRecordsParallel(gbwt, source, endmarker_sorted, i, sample_interval, endmarker_edges);
+      pool.push_task(&gbwt::updateRecordsParallel, std::ref(gbwt), 
+        std::cref(source), std::ref(sorted_seqs), std::cref(i), sample_interval, 
+        std::ref(endmarker_edges));
+    }
+    else {
+      // updateRecordsParallel(gbwt, source, sorted_seqs, i, sample_interval, endmarker_edges);
+      pool.push_task(&gbwt::updateRecordsParallel, std::ref(gbwt), 
+        std::cref(source), std::ref(sorted_seqs), std::cref(i), sample_interval, 
+        std::ref(endmarker_edges));
+    }
   }
   pool.wait_for_tasks();
 
