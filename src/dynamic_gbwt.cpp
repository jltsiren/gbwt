--- conflicted
+++ resolved
@@ -807,8 +807,41 @@
   }
 }
 
-<<<<<<< HEAD
-=======
+/*
+ * [Authored by KaiYin] Sort all sequences in advance
+ */
+
+void
+nextSequencePosition(Sequence& seq)
+{
+  seq.pos++;
+}
+
+void
+advanceSequencePosition(Sequence& seq, const text_type& text)
+{
+  seq.curr = seq.next;
+  seq.next = text[seq.pos];
+}
+
+void
+advanceSequencePosition(Sequence& seq, const vector_type& text)
+{
+  seq.curr = seq.next;
+  seq.next = text[seq.pos];
+}
+
+void
+advanceSequencePosition(Sequence& seq, const GBWT& source)
+{
+  node_type curr = seq.next;
+  const CompressedRecord current = source.record(curr);
+  CompressedRecordIterator iter(current);
+  seq.curr = seq.next;
+  while(iter.offset() <= seq.pos) { ++iter; }
+  seq.next = current.successor(iter->first);
+}
+
 void 
 printSortedMatrix(
 	std::vector<std::vector<std::pair<size_type, node_type>>>& sorted)
@@ -827,61 +860,6 @@
 	} 
 }
 
->>>>>>> 392a56e9
-/*
- * [Authored by KaiYin] Sort all sequences in advance
- */
-
-void
-nextSequencePosition(Sequence& seq)
-{
-  seq.pos++;
-}
-
-void
-advanceSequencePosition(Sequence& seq, const text_type& text)
-{
-  seq.curr = seq.next;
-  seq.next = text[seq.pos];
-}
-
-void
-advanceSequencePosition(Sequence& seq, const vector_type& text)
-{
-  seq.curr = seq.next;
-  seq.next = text[seq.pos];
-}
-
-void
-advanceSequencePosition(Sequence& seq, const GBWT& source)
-{
-  node_type curr = seq.next;
-  const CompressedRecord current = source.record(curr);
-  CompressedRecordIterator iter(current);
-  seq.curr = seq.next;
-  while(iter.offset() <= seq.pos) { ++iter; }
-  seq.next = current.successor(iter->first);
-}
-
-<<<<<<< HEAD
-void 
-printSortedMatrix(
-	std::vector<std::vector<std::pair<size_type, node_type>>>& sorted)
-{
-	for (size_t i=0; i < sorted.size(); i++) 
-	{
-	  for (size_t j=0; j < sorted[i].size(); j++)
-	  {
-	  	 std::cout << "(" << (int) i << ", " << (int) j << ") -> "
-				   << "Pair(" 
-				   << (int) sorted[i][j].first 
-				   << ", "
-				   << (int) sorted[i][j].second << ")\n";
-	  }
-	  std::cout << "\n";
-	} 
-}
-
 void serialSortSequences(std::vector<Sequence> &seqs) {
   std::sort(seqs.begin(), seqs.end(), 
     [](const Sequence & a, const Sequence & b) -> bool
@@ -895,34 +873,8 @@
   if (head > 0) {
     for (size_type j = 0; head + j < seqs.size(); j++) {
       seqs[j] = seqs[head + j];
-=======
-template<class Source>
-void
-sortAllSequencesAllPosition(
-  std::vector<Sequence>& seqs,
-  std::vector<std::vector<std::pair<size_type, node_type>>>& sorted,
-  const Source& source)
-{
-  //FIXME: copy constructor wastes time and space
-  std::vector<Sequence> tmp(seqs);
-  node_type curr = 1;
-  while (1) {
-    std::vector<std::pair<size_type, node_type>> curr_sorted;
-    for (Sequence& s : tmp) {
-      if (curr == s.next) {
-        nextSequencePosition(s);
-        advanceSequencePosition(s, source);
-        curr_sorted.emplace_back(std::make_pair(s.id, s.next));
-      }
->>>>>>> 392a56e9
-    }
-    sorted.emplace_back(curr_sorted);
-    sortSequences(tmp);
-    if (tmp.empty()) {
-      //printSortedMatrix(sorted);
-      return;
-    }
-    curr++;
+    }
+    seqs.resize(seqs.size() - head);
   }
 }
 
@@ -1093,15 +1045,9 @@
     }
   }
 
-<<<<<<< HEAD
   //std::vector<std::vector<std::pair<size_type, node_type>>> sorted_seqs;	
   // Serial version
   //sortAllSequencesAllPosition(seqs, sorted_seqs, source);
-=======
-  std::vector<std::vector<std::pair<size_type, node_type>>> sorted_seqs;	
-  // Serial version
-  sortAllSequencesAllPosition(seqs, sorted_seqs, source);
->>>>>>> 392a56e9
 
   for(size_type iterations = 1; ; iterations++)
   {
@@ -1166,38 +1112,6 @@
   return;
 }
 
-<<<<<<< HEAD
-template<class Source>
-void
-sortAllSequencesAllPosition(
-  std::vector<Sequence>& seqs,
-  std::vector<std::vector<std::pair<size_type, node_type>>>& sorted,
-  const Source& source)
-{
-  //FIXME: copy constructor wastes time and space
-  std::vector<Sequence> tmp(seqs);
-  node_type curr = 1;
-  while (1) {
-    std::vector<std::pair<size_type, node_type>> curr_sorted;
-    for (Sequence& s : tmp) {
-      if (curr == s.next) {
-        nextSequencePosition(s);
-        advanceSequencePosition(s, source);
-        curr_sorted.emplace_back(std::make_pair(s.id, s.next));
-      }
-    }
-    sorted.emplace_back(curr_sorted);
-    serialSortSequences(tmp);
-    if (tmp.empty()) {
-      //printSortedMatrix(sorted);
-      return;
-    }
-    curr++;
-  }
-}
-
-=======
->>>>>>> 392a56e9
 /*
   Insert the sequences from the source to the GBWT. Maintains an invariant that
   the sequences are sorted by (curr, offset).
@@ -1231,10 +1145,10 @@
     start_pos.emplace_back(sequence.pos);
   }
 
+  // ---- Update incoming edge ---- //
   const int thread_num = std::min((unsigned int)gbwt.sigma(),
                                   std::thread::hardware_concurrency() - 1);
   BS::thread_pool_light pool(thread_num);
-<<<<<<< HEAD
   
   // ---- Radix Sort  ---- //
   auto sorted_seqs = radix_sort(source, start_pos, gbwt.sigma());
@@ -1242,23 +1156,13 @@
   
   // debug section of radix sort
   /*
-=======
-  // ---- Radix Sort  ---- //
-  auto sorted_seqs = radix_sort(source, start_pos, gbwt.sigma());
-  int tmp = 0;
-  // debug section of radix sort
-  
->>>>>>> 392a56e9
   for (auto &vec : sorted_seqs) {
     std::cout << "\nid: " << tmp++ << "\n";
     for (auto &item : vec) {
       std::cout << "(" << item.first << ", " << item.second << ") ";
     }
   }
-<<<<<<< HEAD
   */
-=======
->>>>>>> 392a56e9
   
 
   // ---- Update incoming edge ---- //
@@ -1282,7 +1186,6 @@
   pool.wait_for_tasks();
   
   // debug section of outgoing_offset_map
-  /*
   for (short_type node_id = 1; node_id < gbwt.sigma(); ++node_id) {
     DynamicRecord &record = gbwt.record(node_id);
     std::cout << "node_id: " << node_id << "\n";
@@ -1290,7 +1193,6 @@
       std::cout << "(" << item.first << ", " << item.second << ")\n";
     }
   }
-  */
 
   // ---- Given the radix sort table, update outgoing edges, body, and ids of Records(nodes) ---- //
   std::vector<std::vector<std::pair<size_type, node_type>>> endmarker_sorted;
